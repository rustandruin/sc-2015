\section{Performance Evaluation, Results, Discussion}

\textit{owners: Evan: graphs, All: interpretation (2.75 pages)}

\begin{itemize}
\item Platform Descriptions
\begin{itemize}
  \item EC2

  \item XC40
  \item Experimental Cray Cluster (EXP\_CC)
\end{itemize}

\item CX Spark Implementation Phase Descriptions
 \begin{enumerate}
      \item Load Matrix Metadata
      \item Load Matrix
      \item Iterations
      \item Postprocessing/Collect
 \end{enumerate}

 \item Dataset Sizes
 \begin{itemize}
  \item 100GB

  \item 1 TB

\end{itemize}
 \end{itemize}




  \subsection{Single Node Scaling Table}

  \begin{center}
  \begin{tabular}{ |c|c|c| } 
  \hline
  Single Node Optimization & Overall Speedup\\
  \hline
  Original Implementation & 1.0  \\
  Multi-Core Synchronization & 6.5 \\
  Cache Blocking & 15.6 \\
  SIMD & 39.7 \\
  \hline

  \end{tabular}
  \end{center}
  \textbf{Table 1: Single node optimizations to the CX C implementation and the subsequent speedup each additional optimization provides}

  In Table~\ref{tab:fdsfds}, we show the benefits of various
  optimizations described in Sec.~\ref{sec:fdsd} on a single-node of our Spark system. 
  The matrix $\mathcal{A}$ has {\it{m}} = 1.95M, {\it{n}} = 128K,
  {\it{s}} = 0.004, and {\it{nnz}} = 10$^9$. The rank parameter,
  {\it{k}} = 32. We started with a parallelized implementation,
  without any of the described optimizations, and measured the 
  performance (in terms of time taken). We first implemented the 
  multi-core synchronization scheme, wherein a single copy of the 
  output matrix is kept (for the matrix multiplication).
  This resulted in a speedup of around 6.5X, primarily due to
  the reduction in the amount of data traffic between the 
  last-level cache and main memory (there was around 19X measured reduction
  in traffic). We then implemented our cache blocking scheme,
  primarily targetted towards ensuring that the output of the 
  matrix multiplication resides in the caches (since it is
  accessed and updated frequently). This led to a further 2.4X
 reduction in run-time, for an overall speedup of around 15.6X.

 Once the memory traffic was optimized for, we implemented our 
 SIMD code, by vectorizing the element-row multiplication-add
 operations (described in detail in Sec.~\ref{sec:fdsfdsfds}). 
 The resultant code sped up by a further 2.6X, for an overall
 speedup of 39.7X. Although the effective SIMD width
 ($\mathcal{S}$ = 4), there are overheads of address computation,
 stores, and not all computations were vectorized (QR code is still
 scalar).
 



  \subsection{Scaling}
    \begin{figure} [H]
    \begin{centering}
<<<<<<< HEAD
    \includegraphics[scale=0.4]{images/CX_Strong_Scaling_32_Partitions_default.pdf}
=======
    \includegraphics[scale=0.4]{images/CX_Strong_Scaling_Rank_32_Partitions_default.eps}
>>>>>>> 913094e8
    \end{centering}
    \caption{ Strong scaling for the 4 phases of CX on an XC40 for 100GB dataset at rank 32 and default partitioning as concurrency is increased.} 
    \end{figure} 


  \subsection{Platform Comparisons}
    
    \begin{figure} [H]
    \begin{centering}
    \includegraphics[scale=0.4]{images/CX_Size_Scaling_Rank_16_Partitions_default.pdf}
    \end{centering}
    \caption{ Run times for the various stages of computation for CX for two different dataset sizes for the three platforms using rank 16 and default partitioning for the given platform} 
    \label{fig:h2hrank16} 
    \end{figure}

    
  \input{h2hresults.tex}

  

  \subsection{Comparison of CX, PCA, RPCA quantitatively (Alex will work on this)? }
    \begin{itemize}
      \item (for 100GB sized dataset on EC2)
      \item runtime vs. accuracy?
      \item show distinction b/w cx, pca
      \item alex will take ownership
    \end{itemize}

  \subsection{Science plot for PCA, CX (Jiyan and Oliver will produce this)}
<|MERGE_RESOLUTION|>--- conflicted
+++ resolved
@@ -81,11 +81,7 @@
   \subsection{Scaling}
     \begin{figure} [H]
     \begin{centering}
-<<<<<<< HEAD
-    \includegraphics[scale=0.4]{images/CX_Strong_Scaling_32_Partitions_default.pdf}
-=======
-    \includegraphics[scale=0.4]{images/CX_Strong_Scaling_Rank_32_Partitions_default.eps}
->>>>>>> 913094e8
+    \includegraphics[scale=0.4]{images/CX_Strong_Scaling_Rank_32_Partitions_default.pdf}
     \end{centering}
     \caption{ Strong scaling for the 4 phases of CX on an XC40 for 100GB dataset at rank 32 and default partitioning as concurrency is increased.} 
     \end{figure} 
