\section{Performance Evaluation, Results, Discussion}

\textit{owners: Evan: graphs, All: interpretation (2.75 pages)}

\begin{itemize}
\item Platform Descriptions
\begin{itemize}
  \item EC2

  \item XC40
  \item Experimental Cray Cluster (EXP\_CC)
\end{itemize}

\item CX Spark Implementation Phase Descriptions
 \begin{enumerate}
      \item Load Matrix Metadata
      \item Load Matrix
      \item Iterations
      \item Postprocessing/Collect
 \end{enumerate}

 \item Dataset Sizes
 \begin{itemize}
  \item 100GB

  \item 1 TB

\end{itemize}
 \end{itemize}

  




  \subsection{Single Node Scaling Table}
  \label{sxn:results1}


   
  \vspace*{0.1in}

      In Table~\ref{tab:single_node}, we show the benefits of various
      optimizations described in
      Sec.~\ref{sxn:single_node_opt} on a single-node of our Spark system. 
      The test matrix $\mathcal{A}$ has {\it{m}} = 1.95M, {\it{n}} = 128K,
      {\it{s}} = 0.004, and {\it{nnz}} = 10$^9$. The rank parameter,
      {\it{k}} = 32. We started with a parallelized implementation,
      without any of the described optimizations, and measured the
      performance (in terms of time taken). We first implemented the
      multi-core synchronization scheme, wherein a single copy of the
      output matrix is maintained across all the threads (for the matrix multiplication).
      This resulted in a speedup of around 6.5X, primarily due to
      the reduction in the amount of data traffic between the
      last-level cache and main memory (there was around 19X measured reduction
      in traffic). We then implemented our cache blocking scheme,
      primarily targeted towards ensuring that the output of the
      matrix multiplication resides in the caches (since it is
      accessed and updated frequently). This led to a further 2.4X
     reduction in run-time, for an overall speedup of around 15.6X.

     Once the memory traffic was optimized for, we implemented our
     SIMD code, by vectorizing the element-row multiplication-add
     operations (described in detail in Sec.~\ref{sxn:single_node_opt}). 
     The resultant code sped up by a further 2.6X, for an overall
     speedup of 39.7X. Although the effective SIMD width
 ($\mathcal{S}$ = 4), there are overheads of address computation,
 stores, and not all computations were vectorized (QR code is still
 scalar).


 
  \begin{table}
  \begin{center}
  \begin{tabular}{ |c|c| } 
  \hline
  Single Node Optimization & Overall Speedup\\
  \hline
  Original Implementation & 1.0  \\
  Multi-Core Synchronization & 6.5 \\
  Cache Blocking & 15.6 \\
  SIMD & 39.7 \\
  \hline

  \end{tabular}
  \end{center}
<<<<<<< HEAD
  \textbf{Table 1: Single node optimizations to the CX C implementation and the subsequent speedup each additional optimization provides}

  In Table~\ref{tab:fdsfds}, we show the benefits of various
  optimizations described in Sec.~\ref{sec:fdsd} on a single-node of our Spark system. 
  The matrix $\mathcal{A}$ has {\it{m}} = 1.95M, {\it{n}} = 128K,
  {\it{s}} = 0.004, and {\it{nnz}} = 10$^9$. The rank parameter,
  {\it{k}} = 32. We started with a parallelized implementation,
  without any of the described optimizations, and measured the 
  performance (in terms of time taken). We first implemented the 
  multi-core synchronization scheme, wherein a single copy of the 
  output matrix is kept (for the matrix multiplication).
  This resulted in a speedup of around 6.5X, primarily due to
  the reduction in the amount of data traffic between the 
  last-level cache and main memory (there was around 19X measured reduction
  in traffic). We then implemented our cache blocking scheme,
  primarily targetted towards ensuring that the output of the 
  matrix multiplication resides in the caches (since it is
  accessed and updated frequently). This led to a further 2.4X
 reduction in run-time, for an overall speedup of around 15.6X.

 Once the memory traffic was optimized for, we implemented our 
 SIMD code, by vectorizing the element-row multiplication-add
 operations (described in detail in Sec.~\ref{sec:fdsfdsfds}). 
 The resultant code sped up by a further 2.6X, for an overall
 speedup of 39.7X. Although the effective SIMD width
 ($\mathcal{S}$ = 4), there are overheads of address computation,
 stores, and not all computations were vectorized (QR code is still
 scalar).
=======
  \caption{Single node optimizations to the CX C implementation and
  the subsequent speedup  each additional optimization provides.}
  \label{tab:single_node}
  \end{table}
>>>>>>> 6c61207f
 



  \subsection{Scaling}
    \begin{figure} [H]
    \begin{centering}
    \includegraphics[scale=0.4]{images/CX_Strong_Scaling_Rank_32_Partitions_default.pdf}
    \end{centering}
    \caption{ Strong scaling for the 4 phases of CX on an XC40 for 100GB dataset at rank 32 and default partitioning as concurrency is increased.} 
    \end{figure} 


  \subsection{Platform Comparisons}
    
    \begin{figure} [H]
    \begin{centering}
    \includegraphics[scale=0.4]{images/CX_Size_Scaling_Rank_16_Partitions_default.pdf}
    \end{centering}
    \caption{ Run times for the various stages of computation for CX for two different dataset sizes for the three platforms using rank 16 and default partitioning for the given platform} 
    \label{fig:h2hrank16} 
    \end{figure}

    
  \input{h2hresults.tex}

  

  \subsection{Comparison of CX, PCA, RPCA quantitatively (Alex will work on this)? }
    \begin{itemize}
      \item (for 100GB sized dataset on EC2)
      \item runtime vs. accuracy?
      \item show distinction b/w cx, pca
      \item alex will take ownership
    \end{itemize}

  \subsection{Science plot for PCA, CX (Jiyan and Oliver will produce this)}
<|MERGE_RESOLUTION|>--- conflicted
+++ resolved
@@ -84,41 +84,10 @@
 
   \end{tabular}
   \end{center}
-<<<<<<< HEAD
-  \textbf{Table 1: Single node optimizations to the CX C implementation and the subsequent speedup each additional optimization provides}
-
-  In Table~\ref{tab:fdsfds}, we show the benefits of various
-  optimizations described in Sec.~\ref{sec:fdsd} on a single-node of our Spark system. 
-  The matrix $\mathcal{A}$ has {\it{m}} = 1.95M, {\it{n}} = 128K,
-  {\it{s}} = 0.004, and {\it{nnz}} = 10$^9$. The rank parameter,
-  {\it{k}} = 32. We started with a parallelized implementation,
-  without any of the described optimizations, and measured the 
-  performance (in terms of time taken). We first implemented the 
-  multi-core synchronization scheme, wherein a single copy of the 
-  output matrix is kept (for the matrix multiplication).
-  This resulted in a speedup of around 6.5X, primarily due to
-  the reduction in the amount of data traffic between the 
-  last-level cache and main memory (there was around 19X measured reduction
-  in traffic). We then implemented our cache blocking scheme,
-  primarily targetted towards ensuring that the output of the 
-  matrix multiplication resides in the caches (since it is
-  accessed and updated frequently). This led to a further 2.4X
- reduction in run-time, for an overall speedup of around 15.6X.
-
- Once the memory traffic was optimized for, we implemented our 
- SIMD code, by vectorizing the element-row multiplication-add
- operations (described in detail in Sec.~\ref{sec:fdsfdsfds}). 
- The resultant code sped up by a further 2.6X, for an overall
- speedup of 39.7X. Although the effective SIMD width
- ($\mathcal{S}$ = 4), there are overheads of address computation,
- stores, and not all computations were vectorized (QR code is still
- scalar).
-=======
   \caption{Single node optimizations to the CX C implementation and
   the subsequent speedup  each additional optimization provides.}
   \label{tab:single_node}
   \end{table}
->>>>>>> 6c61207f
  
 
 
