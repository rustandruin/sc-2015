<<<<<<< HEAD
\section{Performance Evaluation, Results, Discussion}

\textit{owners: Evan: graphs, All: interpretation (2.75 pages)}

\begin{itemize}
\item Platform Descriptions
\begin{itemize}
  \item EC2

  \item XC40
  \item Experimental Cray Cluster (EXP\_CC)
\end{itemize}

\item CX Spark Implementation Phase Descriptions
 \begin{enumerate}
      \item Load Matrix Metadata
      \item Load Matrix
      \item Iterations
      \item Postprocessing/Collect
 \end{enumerate}

 \item Dataset Sizes
 \begin{itemize}
  \item 100GB

  \item 1 TB

\end{itemize}
 \end{itemize}

  

=======
\section{Results}
\label{sec:results}
>>>>>>> 44c1e171

%Performance Evaluation, Results, Discussion}

\textit{owners: Evan: graphs, All: interpretation (2.75 pages)}

<<<<<<< HEAD
  \subsection{Single Node Scaling Table}
  \label{sxn:results1}


   
  \vspace*{0.1in}

      In Table~\ref{tab:single_node}, we show the benefits of various
      optimizations described in
      Sec.~\ref{sxn:single_node_opt} on a single-node of our Spark system. 
      The test matrix $\mathcal{A}$ has {\it{m}} = 1.95M, {\it{n}} = 128K,
      {\it{s}} = 0.004, and {\it{nnz}} = 10$^9$. The rank parameter,
      {\it{k}} = 32. We started with a parallelized implementation,
      without any of the described optimizations, and measured the
      performance (in terms of time taken). We first implemented the
      multi-core synchronization scheme, wherein a single copy of the
      output matrix is maintained across all the threads (for the matrix multiplication).
      This resulted in a speedup of around 6.5X, primarily due to
      the reduction in the amount of data traffic between the
      last-level cache and main memory (there was around 19X measured reduction
      in traffic). We then implemented our cache blocking scheme,
      primarily targeted towards ensuring that the output of the
      matrix multiplication resides in the caches (since it is
      accessed and updated frequently). This led to a further 2.4X
     reduction in run-time, for an overall speedup of around 15.6X.

     Once the memory traffic was optimized for, we implemented our
     SIMD code, by vectorizing the element-row multiplication-add
     operations (described in detail in Sec.~\ref{sxn:single_node_opt}). 
     The resultant code sped up by a further 2.6X, for an overall
     speedup of 39.7X. Although the effective SIMD width
 ($\mathcal{S}$ = 4), there are overheads of address computation,
 stores, and not all computations were vectorized (QR code is still
 scalar).

=======
\subsection{Scaling on Single Node}
>>>>>>> 44c1e171

 
  \begin{table}
  \begin{center}
  \begin{tabular}{ |c|c| } 
  \hline
  Single Node Optimization & Overall Speedup\\
  \hline
  Original Implementation & 1.0  \\
  Multi-Core Synchronization & 6.5 \\
  Cache Blocking & 15.6 \\
  SIMD & 39.7 \\
  \hline

  \end{tabular}
  \end{center}
  \caption{Single node optimizations to the CX C implementation and
  the subsequent speedup  each additional optimization provides.}
  \label{tab:single_node}
  \end{table}
 



  \subsection{Scaling across Multiple Nodes}
  \textcolor{red}{Mike R, Jatin: we need a narrative here}
    \begin{figure} [H]
    \begin{centering}
    \includegraphics[scale=0.4]{images/CX_Strong_Scaling_Rank_32_Partitions_default.pdf}
    \end{centering}
    \caption{ Strong scaling for the 4 phases of CX on an XC40 for 100GB dataset at rank 32 and default partitioning as concurrency is increased.} 
    \end{figure} 


  \subsection{Comparison across Multiple Platforms}
    
    \begin{figure} [H]
    \begin{centering}
    \includegraphics[scale=0.4]{images/CX_Size_Scaling_Rank_16_Partitions_default.pdf}
    \end{centering}
    \caption{ Run times for the various stages of computation for CX for two different dataset sizes for the three platforms using rank 16 and default partitioning for the given platform} 
    \label{fig:h2hrank16} 
    \end{figure}

    
  \input{h2hresults.tex}

  

  \subsection{Comparison of CX, PCA, RPCA quantitatively \textcolor{red}{Alex: please insert results here} }
    \begin{itemize}
      \item (for 100GB sized dataset on EC2)
      \item runtime vs. accuracy?
      \item show distinction b/w cx, pca
    \end{itemize}

<<<<<<< HEAD
  \subsection{Science plot for PCA, CX (Jiyan and Oliver will produce this)}
  
  \subsection{Lessons Learned}
  
  \input{lessons.tex}
=======
  \subsection{Science plot for PCA, CX \textcolor{red}{Jiyan, Jey, Oliver, Ben: please insert results here}}
    \begin{itemize}
      \item PCA plot + science interpretation from Ben Bowen
      \item CX plot (spatial + ion dimensions) + science interpretation from Ben Bowen
    \end{itemize}
>>>>>>> 44c1e171
<|MERGE_RESOLUTION|>--- conflicted
+++ resolved
@@ -1,47 +1,11 @@
-<<<<<<< HEAD
-\section{Performance Evaluation, Results, Discussion}
-
-\textit{owners: Evan: graphs, All: interpretation (2.75 pages)}
-
-\begin{itemize}
-\item Platform Descriptions
-\begin{itemize}
-  \item EC2
-
-  \item XC40
-  \item Experimental Cray Cluster (EXP\_CC)
-\end{itemize}
-
-\item CX Spark Implementation Phase Descriptions
- \begin{enumerate}
-      \item Load Matrix Metadata
-      \item Load Matrix
-      \item Iterations
-      \item Postprocessing/Collect
- \end{enumerate}
-
- \item Dataset Sizes
- \begin{itemize}
-  \item 100GB
-
-  \item 1 TB
-
-\end{itemize}
- \end{itemize}
-
-  
-
-=======
 \section{Results}
 \label{sec:results}
->>>>>>> 44c1e171
 
 %Performance Evaluation, Results, Discussion}
 
 \textit{owners: Evan: graphs, All: interpretation (2.75 pages)}
 
-<<<<<<< HEAD
-  \subsection{Single Node Scaling Table}
+\subsection{Scaling on Single Node}
   \label{sxn:results1}
 
 
@@ -76,9 +40,6 @@
  stores, and not all computations were vectorized (QR code is still
  scalar).
 
-=======
-\subsection{Scaling on Single Node}
->>>>>>> 44c1e171
 
  
   \begin{table}
@@ -135,16 +96,12 @@
       \item show distinction b/w cx, pca
     \end{itemize}
 
-<<<<<<< HEAD
-  \subsection{Science plot for PCA, CX (Jiyan and Oliver will produce this)}
-  
-  \subsection{Lessons Learned}
-  
-  \input{lessons.tex}
-=======
   \subsection{Science plot for PCA, CX \textcolor{red}{Jiyan, Jey, Oliver, Ben: please insert results here}}
     \begin{itemize}
       \item PCA plot + science interpretation from Ben Bowen
       \item CX plot (spatial + ion dimensions) + science interpretation from Ben Bowen
     \end{itemize}
->>>>>>> 44c1e171
+
+  \subsection{Lessons Learned}
+  
+  \input{lessons.tex}
