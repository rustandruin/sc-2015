\section{Results}
\label{sec:results}

%Performance Evaluation, Results, Discussion}

\textit{owners: Evan: graphs, All: interpretation (2.75 pages)}

\subsection{Scaling on Single Node}
  \label{sxn:results1}


   
  \vspace*{0.1in}

      In Table~\ref{tab:single_node}, we show the benefits of various
      optimizations described in
      Sec.~\ref{sxn:single_node_opt} on a single-node of our Spark system. 
      The test matrix $\mathcal{A}$ has {\it{m}} = 1.95M, {\it{n}} = 128K,
      {\it{s}} = 0.004, and {\it{nnz}} = 10$^9$. The rank parameter,
      {\it{k}} = 32. We started with a parallelized implementation,
      without any of the described optimizations, and measured the
      performance (in terms of time taken). We first implemented the
      multi-core synchronization scheme, wherein a single copy of the
      output matrix is maintained across all the threads (for the matrix multiplication).
      This resulted in a speedup of around 6.5X, primarily due to
      the reduction in the amount of data traffic between the
      last-level cache and main memory (there was around 19X measured reduction
      in traffic). We then implemented our cache blocking scheme,
      primarily targeted towards ensuring that the output of the
      matrix multiplication resides in the caches (since it is
      accessed and updated frequently). This led to a further 2.4X
     reduction in run-time, for an overall speedup of around 15.6X.

     Once the memory traffic was optimized for, we implemented our
     SIMD code, by vectorizing the element-row multiplication-add
     operations (described in detail in Sec.~\ref{sxn:single_node_opt}). 
     The resultant code sped up by a further 2.6X, for an overall
     speedup of 39.7X. Although the effective SIMD width
 ($\mathcal{S}$ = 4), there are overheads of address computation,
 stores, and not all computations were vectorized (QR code is still
 scalar).


 
  \begin{table}
  \begin{center}
  \begin{tabular}{ |c|c| } 
  \hline
  Single Node Optimization & Overall Speedup\\
  \hline
  Original Implementation & 1.0  \\
  Multi-Core Synchronization & 6.5 \\
  Cache Blocking & 15.6 \\
  SIMD & 39.7 \\
  \hline

  \end{tabular}
  \end{center}
  \caption{Single node optimizations to the CX C implementation and
  the subsequent speedup  each additional optimization provides.}
  \label{tab:single_node}
  \end{table}
 



  \subsection{Scaling across Multiple Nodes}
  \textcolor{red}{Mike R, Jatin: we need a narrative here}

  \subsubsection{CX Spark Phases}
  Our implementations of CX and PCA share the \textsc{RandomizedSVD} subroutine, which accounts for the bulk of the runtime and all of the distributed computations.
  The execution of \textsc{RandomizedSVD} proceeds in four distributed phases listed below, along with a small amount of additional local computation.
  \begin{enumerate}
      \item \textbf{Load Matrix Metadata}
         The dimensions of the matrix are read from the distributed filesystem to the driver.
      \item \textbf{Load Matrix}
         A distributed read is performed to load the matrix entries into an in-memory cached
         RDD containing one entry per row of the matrix.
      \item \textbf{Power Iterations}
         The \textsc{MultiplyGramian} loop on lines 2-5 of
         \textsc{RandomizedSVD} is run to compute an approximation $Q$
         of the dominant right singular subspace.
       \item \textbf{Finalization (Post-Processing)}
         Right multiplication by $Q$ on line 7 of \textsc{RandomizedSVD} to compute $C$.
  \end{enumerate}

  \subsubsection{Empirical Results}

    \begin{figure} [H]
    \begin{centering}
    \includegraphics[scale=0.4]{images/CX_Strong_Scaling_Rank_32_Partitions_default.pdf}
    \end{centering}
    \caption{ Strong scaling for the 4 phases of CX on an XC40 for 100GB dataset at rank 32 and default partitioning as concurrency is increased.} 
    \label{fig:xc40scaling}
    \end{figure} 

Figure~\ref{fig:xc40scaling} shows how the distributed Spark portion of our code scales as we add additional processors.  We considered 240, 480, and 960 cores.  An additional doubling (to 1920 cores) would be ineffective as there are only 1654 partitions, so many cores would remain unused.  In addition, with fewer partitions per core there are less opportunities for load balancing and speculative reexecution of slow tasks.

When we go from 240 to 480 cores, we achieve a speedup of approximately 1.6x from doubling the cores: 233 seconds versus 146 seconds.  However, as the number of partitions per core drops below two, and the amount of computation-per-core relative to communication overhead drops, the scaling slows down (as expected).  This results in a lower speedup of approximately 1.4x (146 seconds versus 102 seconds) when we again double the core count to 960.

  \subsection{Comparison across Multiple Platforms}
  \label{sect:h2h}
    
    \begin{figure} [H]
    \begin{centering}
    \includegraphics[scale=0.4]{images/CX_Size_Scaling_Rank_16_Partitions_default.pdf}
    \end{centering}
    \caption{ Run times for the various stages of computation for CX for two different dataset sizes for the three platforms using rank 16 and default partitioning for the given platform} 
    \label{fig:h2hrank16} 
    \end{figure}

    
  \input{h2hresults.tex}

  

  \subsection{Comparison of CX, PCA, RPCA quantitatively \textcolor{red}{Alex: please insert results here} }
    \begin{itemize}
      \item (for 100GB sized dataset on EC2)
      \item runtime vs. accuracy?
      \item show distinction b/w cx, pca
    \end{itemize}

  \subsection{Science plot for PCA, CX}
  Recall that CX decomposition samples actual columns from $A$ for low-rank approximation. In other words, it allows us to identify important columns based on which $A$ can be well reconstructed. Here, we examine the results of CX decomposition, i.e., columns sampled, on the MSI dataset.
 Rows and columns of our data matrix $A$ are corresponding to spacial pixels and $(\tau, m/z)$ value of ions, respectively. We apply CX decomposition on both $A$ and $A^T$ in order to identify important pixels and ions.
   
  In Figure~\ref{fig:cx_ions}, we present the distribution of the marginalized normalized ion leverage scores over $\tau$. That is, each score corresponds to an ion with $m/z$ value shown in the $x$-axis. Clearly, leverage scores of ions in three narrow regions have significantly larger magnitude than the rest. This indicates that these ions are more informative and should be kept as basis for reconstruction.  {\color{red} XXX: BEN, PLEASE COMMENT ON THE EXACT IONS FOUND. JEY MIGHT HAVE SENT YOU THE LIST M/Z VALUES. }
  
  On the other hand, we observed that the pixel leverage scores are fairly uniform (not shown here). This is not surprising since similar pixels tend to have similar and small individual scores. However, for each region that contains similar pixels, the total leverage score (sampling probability) will still be higher if such a region is more important in the reconstruction. Therefore, a random sampling is still able to capture the importance by sampling more pixels from the region as shown in Figure~\ref{fig:cx_spatial}.
  {\color{red} XXX: BEN, PLEASE COMMENT ON THESE REGIONS. }
    
    \begin{figure} [h!btp]
    \begin{centering}
    \includegraphics[width=\linewidth]{images/cx_ions.png}
    \end{centering}
    \caption{Normalized leverage scores (sampling probabilities) for m/z marginalized over $\tau$.
      Three narrow regions of m/z account for $59.3\%$ of the total probability mass.}
    \label{fig:cx_ions}
    \end{figure} 
    
    \begin{figure} [h!btp]
    \begin{centering}
    \includegraphics[width=\linewidth]{images/cx_spatial.png}
    \end{centering}
    \caption{Plot of 10000 points sampled by leverage score. Color and
      luminance of each point indicates density of points at that location as
      determined by a Gaussian kernel density estimate.}
    \label{fig:cx_spatial}
    \end{figure} 

<<<<<<< HEAD
    \begin{figure} [H]
    \begin{centering}
    \includegraphics[width=\linewidth]{images/cx_ions.png}
    \end{centering}
    \caption{Normalized leverage scores (sampling probabilities) for $m/z$ marginalized over $\tau$.
      Three narrow regions of $m/z$ account for $59.3\%$ of the total probability mass.}
    \label{fig:cx_ions}
    \end{figure} 
=======

>>>>>>> 4b92ec10


  \subsection{Lessons Learned}
  \label{sect:lessons}
  
  \input{lessons.tex}
<|MERGE_RESOLUTION|>--- conflicted
+++ resolved
@@ -134,8 +134,8 @@
     \begin{centering}
     \includegraphics[width=\linewidth]{images/cx_ions.png}
     \end{centering}
-    \caption{Normalized leverage scores (sampling probabilities) for m/z marginalized over $\tau$.
-      Three narrow regions of m/z account for $59.3\%$ of the total probability mass.}
+    \caption{Normalized leverage scores (sampling probabilities) for $m/z$ marginalized over $\tau$.
+      Three narrow regions of $m/z$ account for $59.3\%$ of the total probability mass.}
     \label{fig:cx_ions}
     \end{figure} 
     
@@ -149,18 +149,6 @@
     \label{fig:cx_spatial}
     \end{figure} 
 
-<<<<<<< HEAD
-    \begin{figure} [H]
-    \begin{centering}
-    \includegraphics[width=\linewidth]{images/cx_ions.png}
-    \end{centering}
-    \caption{Normalized leverage scores (sampling probabilities) for $m/z$ marginalized over $\tau$.
-      Three narrow regions of $m/z$ account for $59.3\%$ of the total probability mass.}
-    \label{fig:cx_ions}
-    \end{figure} 
-=======
-
->>>>>>> 4b92ec10
 
 
   \subsection{Lessons Learned}
