\section{Results}
\label{sec:results}

%Performance Evaluation, Results, Discussion}

%\textit{owners: Evan: graphs, All: interpretation (2.75 pages)}

\subsection{CX Performance on Single Node}
  \label{sxn:results1}


   
  \vspace*{0.1in}

      In Table~\ref{tab:single_node}, we show the benefits of various
      optimizations described in
      Sec.~\ref{sxn:single_node_opt} on a single-node of our Spark system. 
      The test matrix $\mathcal{A}$ has {\it{m}} = 1.95M, {\it{n}} = 128K,
      {\it{s}} = 0.004, and {\it{nnz}} = 10$^9$. The rank parameter,
      {\it{k}} = 32. We started with a parallelized implementation,
      without any of the described optimizations, and measured the
      performance (in terms of time taken). We first implemented the
      multi-core synchronization scheme, wherein a single copy of the
      output matrix is maintained across all the threads (for the matrix multiplication).
      This resulted in a speedup of around 6.5X, primarily due to
      the reduction in the amount of data traffic between the
      last-level cache and main memory (there was around 19X measured reduction
      in traffic). We then implemented our cache blocking scheme,
      primarily targeted towards ensuring that the output of the
      matrix multiplication resides in the caches (since it is
      accessed and updated frequently). This led to a further 2.4X
     reduction in run-time, for an overall speedup of around 15.6X.

     Once the memory traffic was optimized for, we implemented our
     SIMD code, by vectorizing the element-row multiplication-add
     operations (described in detail in Sec.~\ref{sxn:single_node_opt}). 
     The resultant code sped up by a further 2.6X, for an overall
     speedup of 39.7X. Although the effective SIMD width
 ($\mathcal{S}$ = 4), there are overheads of address computation,
 stores, and not all computations were vectorized (QR code is still
 scalar).


 
  \begin{table}
  \begin{center}
  \begin{tabular}{ |c|c| } 
  \hline
  Single Node Optimization & Overall Speedup\\
  \hline
  Original Implementation & 1.0  \\
  Multi-Core Synchronization & 6.5 \\
  Cache Blocking & 15.6 \\
  SIMD & 39.7 \\
  \hline

  \end{tabular}
  \end{center}
  \caption{Single node optimizations to the CX C implementation and
  the subsequent speedup  each additional optimization provides.}
  \label{tab:single_node}
  \end{table}
 



  \subsection{CX Performance across Multiple Nodes}
%  \textcolor{red}{Mike R, Jatin: we need a narrative here}

  \subsubsection{CX Spark Phases}
  Our implementations of CX and PCA share the \textsc{RandomizedSVD} subroutine, which accounts for the bulk of the runtime and all of the distributed computations.
  The execution of \textsc{RandomizedSVD} proceeds in four distributed phases listed below, along with a small amount of additional local computation.
  \begin{enumerate}
      \item \textbf{Load Matrix Metadata}
         The dimensions of the matrix are read from the distributed filesystem to the driver.
      \item \textbf{Load Matrix}
         A distributed read is performed to load the matrix entries into an in-memory cached
         RDD containing one entry per row of the matrix.
      \item \textbf{Power Iterations}
         The \textsc{MultiplyGramian} loop on lines 2-5 of
         \textsc{RandomizedSVD} is run to compute an approximation $Q$
         of the dominant right singular subspace.
       \item \textbf{Finalization (Post-Processing)}
         Right multiplication by $Q$ on line 7 of \textsc{RandomizedSVD} to compute $C$.
  \end{enumerate}

  \subsubsection{Empirical Results}

    \begin{figure} [H]
    \begin{centering}
    \includegraphics[scale=0.4]{images/CX_Strong_Scaling_Rank_32_Partitions_default.pdf}
    \end{centering}
    \caption{ Strong scaling for the 4 phases of CX on an XC40 for 100GB dataset at rank 32 and default partitioning as concurrency is increased.} 
    \label{fig:xc40scaling}
    \end{figure} 

Figure~\ref{fig:xc40scaling} shows how the distributed Spark portion of our code scales as we add additional processors.  We considered 240, 480, and 960 cores.  An additional doubling (to 1920 cores) would be ineffective as there are only 1654 partitions, so many cores would remain unused.  In addition, with fewer partitions per core there are less opportunities for load balancing and speculative reexecution of slow tasks.

When we go from 240 to 480 cores, we achieve a speedup of approximately 1.6x from doubling the cores: 233 seconds versus 146 seconds.  However, as the number of partitions per core drops below two, and the amount of computation-per-core relative to communication overhead drops, the scaling slows down (as expected).  This results in a lower speedup of approximately 1.4x (146 seconds versus 102 seconds) when we again double the core count to 960.

  \subsection{CX Performance across Multiple Platforms}
  \label{sect:h2h}
    
    \begin{figure} [H]
    \begin{centering}
    \includegraphics[scale=0.4]{images/CX_Size_Scaling_Rank_16_Partitions_default.pdf}
    \end{centering}
    \caption{ Run times for the various stages of computation for CX for two different dataset sizes for the three platforms using rank 16 and default partitioning for the given platform} 
    \label{fig:h2hrank16} 
    \end{figure}

    
  \input{h2hresults.tex}

  
<<<<<<< HEAD

  \subsection{Comparison of CX, PCA, RPCA quantitatively \textcolor{red}{Alex: please insert results here} }
    \begin{itemize}
      \item (for 100GB sized dataset on EC2)
      \item runtime vs. accuracy?
      \item show distinction b/w cx, pca
    \end{itemize}

  \subsection{Science plot for PCA, CX}
  Recall that CX decomposition samples actual columns from $A$ for low-rank approximation. In other words, it allows us to identify important columns based on which $A$ can be well reconstructed. Here, we examine the results of CX decomposition, i.e., columns sampled, on the MSI dataset.
 Rows and columns of our data matrix $A$ are corresponding to spacial pixels and $(\tau, m/z)$ value of ions, respectively. We apply CX decomposition on both $A$ and $A^T$ in order to identify important pixels and ions.
   
  In Figure~\ref{fig:cx_ions}, we present the distribution of the marginalized normalized ion leverage scores over $\tau$. That is, each score corresponds to an ion with $m/z$ value shown in the $x$-axis. Clearly, leverage scores of ions in three narrow regions have significantly larger magnitude than the rest. This indicates that these ions are more informative and should be kept as basis for reconstruction.  {\color{red} XXX: BEN, PLEASE COMMENT ON THE EXACT IONS FOUND. JEY MIGHT HAVE SENT YOU THE LIST M/Z VALUES. }
  
  On the other hand, we observed that the pixel leverage scores are fairly uniform (not shown here). This is not surprising since similar pixels tend to have similar and small individual scores. However, for each region that contains similar pixels, the total leverage score (sampling probability) will still be higher if such a region is more important in the reconstruction. Therefore, a random sampling is still able to capture the importance by sampling more pixels from the region as shown in Figure~\ref{fig:cx_spatial}.
  {\color{red} XXX: BEN, PLEASE COMMENT ON THESE REGIONS. }
    
    \begin{figure} [h!btp]
=======
%  \subsection{Comparison of CX, PCA, RPCA quantitatively \textcolor{red}{Alex: please insert results here} }
%    \begin{itemize}
%      \item (for 100GB sized dataset on EC2)
%      \item runtime vs. accuracy?
%      \item show distinction b/w cx, pca
%    \end{itemize}

  \subsection{Science Results}
    \begin{figure} [H]
>>>>>>> 2b336d9d
    \begin{centering}
    \includegraphics[width=\linewidth]{images/cx_ions.png}
    \end{centering}
    \caption{Normalized leverage scores (sampling probabilities) for $m/z$ marginalized over $\tau$.
      Three narrow regions of $m/z$ account for $59.3\%$ of the total probability mass.}
    \label{fig:cx_ions}
    \end{figure} 
    
    \begin{figure} [h!btp]
    \begin{centering}
    \includegraphics[width=\linewidth]{images/cx_spatial.png}
    \end{centering}
    \caption{Plot of 10000 points sampled by leverage score. Color and
      luminance of each point indicates density of points at that location as
      determined by a Gaussian kernel density estimate.}
    \label{fig:cx_spatial}
    \end{figure} 


<<<<<<< HEAD

  \subsection{Lessons Learned}
=======
  \subsection{Discussion}
>>>>>>> 2b336d9d
  \label{sect:lessons}
  
  \input{lessons.tex}
<|MERGE_RESOLUTION|>--- conflicted
+++ resolved
@@ -113,16 +113,16 @@
   \input{h2hresults.tex}
 
   
-<<<<<<< HEAD
 
-  \subsection{Comparison of CX, PCA, RPCA quantitatively \textcolor{red}{Alex: please insert results here} }
-    \begin{itemize}
-      \item (for 100GB sized dataset on EC2)
-      \item runtime vs. accuracy?
-      \item show distinction b/w cx, pca
-    \end{itemize}
+%  \subsection{Comparison of CX, PCA, RPCA quantitatively \textcolor{red}{Alex: please insert results here} }
+%    \begin{itemize}
+%      \item (for 100GB sized dataset on EC2)
+%      \item runtime vs. accuracy?
+%      \item show distinction b/w cx, pca
+%    \end{itemize}
 
-  \subsection{Science plot for PCA, CX}
+  \subsection{Science Results}
+  \subsubsection{CX}
   Recall that CX decomposition samples actual columns from $A$ for low-rank approximation. In other words, it allows us to identify important columns based on which $A$ can be well reconstructed. Here, we examine the results of CX decomposition, i.e., columns sampled, on the MSI dataset.
  Rows and columns of our data matrix $A$ are corresponding to spacial pixels and $(\tau, m/z)$ value of ions, respectively. We apply CX decomposition on both $A$ and $A^T$ in order to identify important pixels and ions.
    
@@ -132,17 +132,6 @@
   {\color{red} XXX: BEN, PLEASE COMMENT ON THESE REGIONS. }
     
     \begin{figure} [h!btp]
-=======
-%  \subsection{Comparison of CX, PCA, RPCA quantitatively \textcolor{red}{Alex: please insert results here} }
-%    \begin{itemize}
-%      \item (for 100GB sized dataset on EC2)
-%      \item runtime vs. accuracy?
-%      \item show distinction b/w cx, pca
-%    \end{itemize}
-
-  \subsection{Science Results}
-    \begin{figure} [H]
->>>>>>> 2b336d9d
     \begin{centering}
     \includegraphics[width=\linewidth]{images/cx_ions.png}
     \end{centering}
@@ -162,12 +151,7 @@
     \end{figure} 
 
 
-<<<<<<< HEAD
-
-  \subsection{Lessons Learned}
-=======
   \subsection{Discussion}
->>>>>>> 2b336d9d
   \label{sect:lessons}
   
   \input{lessons.tex}
