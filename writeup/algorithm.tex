\section{Low-rank matrix factorization}
\textit{Owners: Jiyan, Michael Mahoney (1 page)}

Low-rank matrix factorization is an important topic in linear algebra and numerical analysis.
It finds use in a variety of scientific fields, such as signal processing, pattern recognition, personalized recommendation.
More formally, we seek to find two or more smaller matrices such that their product is a well approximation to the original data matrix $A$.
That is,
\begin{equation}
 \label{eqn:apprx}
    \underset{m\times n}{A} \approx \underset{m\times k}{B} \times \underset{k\times n}{C}.
\end{equation}
In above, $B \times C$ is a rank-$k$ approximation to $A$.
Low-rank matrix factorization has the following advantages.
\begin{compactitem}
\item
It can be viewed as a dimension deduction technique.
In modern applications, datasets containing stupendously many rows or columns become more common, which makes it difficult for data visualization or applying classic algorithms. A low-rank approximate allows to use only a few features, e.g., $B$ is \eqref{eqn:apprx}, in the application.
\item
The results are more interpretable.
For example, in imaging analysis, the original images can be reconstructed using linear combination of basis images.
\item
It is useful in data compression.
Smaller matrices can be stored more efficiently.
\end{compactitem}

More formally, the quality of such a low-rank approximation is described as a data-dependent loss function $L$. A typical choice of $L$ is the squared loss. In this case, we seek to find
\begin{equation}
 \label{eqn:obj}
  \min_{\text{rank}(\tilde A) = k} \| A - \tilde A \|_F,
\end{equation}
where $\| \cdot \|_F$ is the Frobenius norm defined as $\|X\|_F = \sqrt{ \sum_{i=1}^m \sum_{j=1}^n X_{ij}^2 }$.
In the rest of this section, we outline two classes of matrix factorizations used in our application.

\subsection{SVD and PCA}
The singular value decomposition (SVD) is the factorization of matrix $A$ into the product of three matrices $U\Sigma V^T$ where $U$ and $V$ have orthonormal columns and $D$ is a diagonal matrix with positive real entries. The columns of $U$ and $V$ are called left and right singular vectors and the diagonal entries of $D$ are called singular values. For notation convenience, we assume the singular values are sorted such that $\sigma_1\geq \cdots \geq \sigma_r\geq 0$, and
this means that the columns of $U$ and $V$ are sorted by the order given by the singular values.  

%if optimality criterion to choose is the square loss ($\ell_2$ loss)
 
Importantly, for any target rank $k$, the solution to \eqref{eqn:obj} is given by the truncated SVD, i.e., $A_k = U_k \Sigma_k V_k^T$, where $U_k$ and $V_k$ contain the top $k$ singular vectors, i.e., the first $k$ columns of $U$ and $V$, respectively, and $\Sigma_k$ is a diagonal matrix containing the top-$k$ singular values.

<<<<<<< HEAD
Principal component analysis (PCA) and SVD are closely related.
PCA aims at converting the original features into a set of linearly uncorrelated variables called {\it principal components}.
To be more specific, the first principal component is defined as the direction along with the highest variance possible among the data points is attained, and each succeeding component in turn has the largest variance possible subject to the constraint that it is orthogonal to the preceding components.
Usually the number of principal components is far less than the number of original features. Thus the goal of dimension reduction is achieved.

When the columns of matrix $A$ have been centered and have unit variance, the top principal components are given by the truncated SVD.
XXX: MORE DETAILS.

\subsection{CX}
As pointed out above, principal components are linear combinations of the original features, which are less interpretable. A natural question arises: can we reconstruct the matrix using only a few columns?
=======
Principle component analysis (PCA) and SVD are closely related.
PCA aims at converting the original features into a set of linearly uncorrelated variables called {\it principle components}.
To be more specific, the first principle component is defined as the direction along with the highest variance possible among the data points is attained, and each succeeding component in turn has the largest variance possible subject to the constraint that it is orthogonal to the preceding components.
Usually the number of principle components needed to preserve most of the information in $A$ is far less than the number of original features. Thus the goal of dimension reduction is achieved.

PCA is mathematically defined and can be found via SVD.
Assuming that matrix $A$ has been preprocessed, i.e., each column of the data matrix $A$ has been centered and has unit variance, the {\it loading} vectors are given by top-$k$ singular vectors $V_k$ which transform the original $n$ variables into $k$ new components. To be more specific, the top-$k$ principle components are given by 
\begin{equation}
  T_k = A V_k = \begin{pmatrix} \sigma_1 u_1 & \cdots & \sigma_n u_n \end{pmatrix}.
\end{equation}
Particularly, the $j$-th principle component of the $i$-th row of $A$ is given by 
\begin{equation}
  t_{ij} = a^i v_j = \sigma_j U_{ij}.
\end{equation}

As discussed above, SVD is fundamental in PCA. However, in general, it takes $\bigO(mnk)$ time to compute the truncated SVD, which becomes inapplicable when dealing with datasets of even moderately-large size, e.g., $m = 10^6$ and $n = 10^4$. Recently, Halko et al.~\cite{HMT11} propose to use randomized algorithms to construct a rank-$k$ approximation to $A$ which approximates $A$ nearly as well as $A_k$ does but need less flops and passes over the data matrix. This becomes extremely useful in many large-scale data analytics.


\subsection{CX}
As can be seen above, principle components are linear combinations of the original variables, which are less interpretable. A natural question arises: can we reconstruct the matrix using a few actual columns of $A$?
>>>>>>> c8688051

CX decomposition factorizes an $m \times n$ matrix $A$ into two matrices $C$ and $X$, where $C$ is an $m\times c$ matrix that consists of $c$ actual columns
of $A$, and $X$ is a $c \times n$ matrix such that $A\approx CX$.
%That is, linear combinations of the columns of $C$ can recover most of the ``information'' of the matrix $A$.
%A quantitative measurement of the closeness between $CX$ and $A$ is obtained by using the matrix Frobenius norm of the difference:
Using the same optimality criterion defined in~\eqref{eqn:obj}, we seek matrices $C$ and $X$ such that the residual error $\|A-CX\|_F$ is small.

Below, we outline the three basic steps. First, compute (either exactly or approximately) the {\it statistical leverage scores} of the columns of $A$;
and second, use those scores as a sampling distribution to select $c$ columns from $A$ and form $C$;
finally once the matrix $C$ is determined, the optimal matrix $X$ with rank-$k$ that minimizes $\|A-CX\|_F$ can be computed accordingly; see~\cite{DMM08} for detailed construction.

As we can see, central to CX decomposition is the underlying sampling distribution.
In the following, we give some intuition on our choice, i.e., leverage scores.

Given $A$ and a target rank parameter $k$, for $j=1,\ldots,n$, the $j$-th leverage score can be defined as
\begin{equation}
 \label{eqn:lev}
  \ell_j = \sum_{i=1}^k v_{ji}^2.
\end{equation}
These scores $\{\ell_j\}_{i=1}^{n}$ can be interpreted as how much ``leverage'' or ``influence'' the $j$-th column of $A$ exerts on the best rank-$k$ approximation to $A$. 
As mentioned above, $A_k = \sum_{i=1}^k \sigma_i u_i v_i^T$ gives the best rank-$k$ approximation to $A$.
In fact, $A_k$ can be viewed as the projection of $A$ onto the top-$k$ \emph{left} singular space spanned by the columns of $\begin{pmatrix} u_1 & \cdots & u_k \end{pmatrix}$.
Since multiplying each column by the corresponding singular value does not alter the subspace, we can view
$\begin{pmatrix} \sigma_1 u_1 & \cdots & \sigma_k u_k \end{pmatrix}$ as a basis for this space.  
Especially, if $A$ has been preprocessed, these vectors are its top-$k$ principle components.
Then, for each column of $A$, we have that
  $$  a_j = \sum_{i=1}^{\text{rank}(A)} (\sigma_i u_i) v_{ji} \approx \sum_{i=1}^k (\sigma_i u_i) v_{ji}.  $$
That is, the $j$-th column of $A$ can be expressed as a linear combination of the basis of the top-$k$ left singular space with $v_{ji}$ as the coefficients.
%On the other hand, the scores $\{\ell_j\}_{j=1}^{n}$ equal the diagonal elements of the projection matrix onto the top-$k$ \emph{right} singular subspace spanned by $\begin{pmatrix} v_1 & \cdots & v_k \end{pmatrix}$.
%, and thus these statistical leverage scores are a generalization of the diagonal elements of the ``hat matrix'' in regression diagnostics~\cite{MD09}.
For $j=1,\ldots,n$, if we define the {\it normalized leverage scores} as
\begin{equation}
\label{eqn:nlev}
  p_j = \frac{\ell_j}{\sum_{i=1}^n \ell_i},
\end{equation}      
where $\ell_i$ is defined in~\eqref{eqn:lev} and choose columns from $A$ according to those normalized leverage scores, then one should expect
the selected columns are able to reconstruct the matrix $A$ nearly as well as $A_k$ does.

As computing the exact truncated SVD in prohibitive data with massive size, 
in this work, we compute the {\it approximate} leverage scores, which are leverage scores of a matrix $\tilde A_k$ which is close to $A_k$. As mentioned above, such an approximation $\tilde A_k$ can be constructed using randomized SVD algorithm~\cite{HMT11} which runs in significantly less time and needs less number of passes over the data matrix. This idea is originally proposed by Drineas et al.~\cite{DMMW12_JMLR}. 

%These algorithms compute high-quality approximations to the normalized leverage scores of the input matrix, and the running time of these algorithms depends on the time to apply a random projection to the input matrix, which is much faster than computing the full (or even a truncated) SVD.

 \begin{algorithm}[tb]
 \caption{CX Decomposition}
  \label{alg:cx}
  \begin{algorithmic}[1]
<<<<<<< HEAD
    \Require $A \in \reals^{n\times d}$, rank parameter $k \leq \textrm{rank}(A)$ and $k\leq d$.
=======
    \Require $A \in \reals^{m\times n}$, rank parameter $k \leq \textrm{rank}(A)$, number of power iterations $q$.
>>>>>>> c8688051

    \Ensure $C$.
    
    %\Function{ColSelect}{$A,k,r$}

    \State Compute an approximation of the top-$k$ right singular vectors of $A$ denoted by $\tilde V_k$, using randomized SVD described in~\cite{HMT11} with $q$ power iterations.
    
    \State Let $\ell_i = \| \tilde V_k^i\|_2$, where $V_k^i$ is the $i$-th row of $V_k$, for $i = 1, \ldots, n$. 
    
    \State Define $p_i = \ell_i / \sum_{j=1}^d \ell_j$ for $i=1,\ldots,n$.
    
    \State Sample $c$ columns based on $\{p_i\}_{i=1}^n$.

    %\State \Return The indices with the top $r$ $\ell_i$s.
    
    %\EndFunction

    \end{algorithmic}
\end{algorithm}


<|MERGE_RESOLUTION|>--- conflicted
+++ resolved
@@ -39,29 +39,17 @@
  
 Importantly, for any target rank $k$, the solution to \eqref{eqn:obj} is given by the truncated SVD, i.e., $A_k = U_k \Sigma_k V_k^T$, where $U_k$ and $V_k$ contain the top $k$ singular vectors, i.e., the first $k$ columns of $U$ and $V$, respectively, and $\Sigma_k$ is a diagonal matrix containing the top-$k$ singular values.
 
-<<<<<<< HEAD
 Principal component analysis (PCA) and SVD are closely related.
 PCA aims at converting the original features into a set of linearly uncorrelated variables called {\it principal components}.
 To be more specific, the first principal component is defined as the direction along with the highest variance possible among the data points is attained, and each succeeding component in turn has the largest variance possible subject to the constraint that it is orthogonal to the preceding components.
-Usually the number of principal components is far less than the number of original features. Thus the goal of dimension reduction is achieved.
-
-When the columns of matrix $A$ have been centered and have unit variance, the top principal components are given by the truncated SVD.
-XXX: MORE DETAILS.
-
-\subsection{CX}
-As pointed out above, principal components are linear combinations of the original features, which are less interpretable. A natural question arises: can we reconstruct the matrix using only a few columns?
-=======
-Principle component analysis (PCA) and SVD are closely related.
-PCA aims at converting the original features into a set of linearly uncorrelated variables called {\it principle components}.
-To be more specific, the first principle component is defined as the direction along with the highest variance possible among the data points is attained, and each succeeding component in turn has the largest variance possible subject to the constraint that it is orthogonal to the preceding components.
-Usually the number of principle components needed to preserve most of the information in $A$ is far less than the number of original features. Thus the goal of dimension reduction is achieved.
+Usually the number of principal components needed to preserve most of the information in $A$ is far less than the number of original features. Thus the goal of dimension reduction is achieved.
 
 PCA is mathematically defined and can be found via SVD.
-Assuming that matrix $A$ has been preprocessed, i.e., each column of the data matrix $A$ has been centered and has unit variance, the {\it loading} vectors are given by top-$k$ singular vectors $V_k$ which transform the original $n$ variables into $k$ new components. To be more specific, the top-$k$ principle components are given by 
+Assuming that matrix $A$ has been preprocessed, i.e., each column of the data matrix $A$ has been centered and has unit variance, the {\it loading} vectors are given by top-$k$ singular vectors $V_k$ which transform the original $n$ variables into $k$ new components. To be more specific, the top-$k$ principal components are given by 
 \begin{equation}
   T_k = A V_k = \begin{pmatrix} \sigma_1 u_1 & \cdots & \sigma_n u_n \end{pmatrix}.
 \end{equation}
-Particularly, the $j$-th principle component of the $i$-th row of $A$ is given by 
+Particularly, the $j$-th principal component of the $i$-th row of $A$ is given by 
 \begin{equation}
   t_{ij} = a^i v_j = \sigma_j U_{ij}.
 \end{equation}
@@ -70,8 +58,7 @@
 
 
 \subsection{CX}
-As can be seen above, principle components are linear combinations of the original variables, which are less interpretable. A natural question arises: can we reconstruct the matrix using a few actual columns of $A$?
->>>>>>> c8688051
+As can be seen above, principal components are linear combinations of the original variables, which are less interpretable. A natural question arises: can we reconstruct the matrix using a few actual columns of $A$?
 
 CX decomposition factorizes an $m \times n$ matrix $A$ into two matrices $C$ and $X$, where $C$ is an $m\times c$ matrix that consists of $c$ actual columns
 of $A$, and $X$ is a $c \times n$ matrix such that $A\approx CX$.
@@ -96,7 +83,7 @@
 In fact, $A_k$ can be viewed as the projection of $A$ onto the top-$k$ \emph{left} singular space spanned by the columns of $\begin{pmatrix} u_1 & \cdots & u_k \end{pmatrix}$.
 Since multiplying each column by the corresponding singular value does not alter the subspace, we can view
 $\begin{pmatrix} \sigma_1 u_1 & \cdots & \sigma_k u_k \end{pmatrix}$ as a basis for this space.  
-Especially, if $A$ has been preprocessed, these vectors are its top-$k$ principle components.
+Especially, if $A$ has been preprocessed, these vectors are its top-$k$ principal components.
 Then, for each column of $A$, we have that
   $$  a_j = \sum_{i=1}^{\text{rank}(A)} (\sigma_i u_i) v_{ji} \approx \sum_{i=1}^k (\sigma_i u_i) v_{ji}.  $$
 That is, the $j$-th column of $A$ can be expressed as a linear combination of the basis of the top-$k$ left singular space with $v_{ji}$ as the coefficients.
@@ -119,11 +106,7 @@
  \caption{CX Decomposition}
   \label{alg:cx}
   \begin{algorithmic}[1]
-<<<<<<< HEAD
-    \Require $A \in \reals^{n\times d}$, rank parameter $k \leq \textrm{rank}(A)$ and $k\leq d$.
-=======
     \Require $A \in \reals^{m\times n}$, rank parameter $k \leq \textrm{rank}(A)$, number of power iterations $q$.
->>>>>>> c8688051
 
     \Ensure $C$.
     
