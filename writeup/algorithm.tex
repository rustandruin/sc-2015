\section{Low-rank matrix factorization}
\label{sxn:low-rank-methods}
\textit{Owners: Jiyan, Michael Mahoney (1 page)}

Low-rank matrix factorization is an important topic in linear algebra and numerical analysis.
It finds use in a variety of scientific fields, such as signal processing, pattern recognition, personalized recommendation.
More formally, we seek to find two or more smaller matrices such that their product is a well approximation to the original data matrix $A$.
That is,
\begin{equation}
 \label{eqn:apprx}
    \underset{m\times n}{A} \approx \underset{m\times k}{B} \times \underset{k\times n}{C}.
\end{equation}
In above, $B \times C$ is a rank-$k$ approximation to $A$.
Low-rank matrix factorization has the following advantages.
\begin{compactitem}
\item
It can be viewed as a dimension deduction technique.
In modern applications, datasets containing stupendously many rows or columns become more common, which makes it difficult for data visualization or applying classic algorithms. A low-rank approximate allows to use only a few features, e.g., $B$ is \eqref{eqn:apprx}, in the application.
\item
The results are more interpretable.
For example, in imaging analysis, the original images can be reconstructed using linear combination of basis images.
\item
It is useful in data compression.
Smaller matrices can be stored more efficiently.
\end{compactitem}

More formally, the quality of such a low-rank approximation is described as a data-dependent loss function $L$. A typical choice of $L$ is the squared loss. In this case, we seek to find
\begin{equation}
 \label{eqn:obj}
  \min_{\text{rank}(\tilde A) = k} \| A - \tilde A \|_F,
\end{equation}
where $\| \cdot \|_F$ is the Frobenius norm defined as $\|X\|_F = \sqrt{ \sum_{i=1}^m \sum_{j=1}^n X_{ij}^2 }$.

In this work, we consider using two factorization techniques, namely, SVD/PCA and CX decomposition, which are briefly outlined in the rest of this section. For an arbitrary matrix $A$, denote by $\a_i$ its $i$-th column, $\a^j$ its $j$-th row and $\a_{ij}$ its $(i,j)$-th element. Hereby, we assume the data matrix $A$ has size $m$ by $n$ and rank $r$.

\subsection{SVD and PCA}
The singular value decomposition (SVD) is the factorization of matrix $A \in \reals^{m\times n}$ into the product of three matrices $U\Sigma V^T$ where $U \in \reals^{m\times r}$ and $V\in \reals^{r\times n}$ have orthonormal columns and $D\in \reals^{r\times r}$ is a diagonal matrix with positive real entries. The columns of $U$ and $V$ are called left and right singular vectors and the diagonal entries of $D$ are called singular values. For notation convenience, we assume the singular values are sorted such that $\sigma_1\geq \cdots \geq \sigma_r\geq 0$, and
this means that the columns of $U$ and $V$ are sorted by the order given by the singular values.  

%if optimality criterion to choose is the square loss ($\ell_2$ loss)
 
Importantly, for any target rank $k\leq r$, the solution to \eqref{eqn:obj} is given by the truncated SVD, i.e., $A_k = U_k \Sigma_k V_k^T$, where $U_k \in \reals^{m\times k}$ and $V_k\in \reals^{n\times k}$ contain the top $k$ singular vectors, i.e., the first $k$ columns of $U$ and $V$, respectively, and $\Sigma_k\in \reals^{k\times k}$ is a diagonal matrix containing the top-$k$ singular values.

Principal component analysis (PCA) and SVD are closely related.
PCA aims at converting the original features into a set of linearly uncorrelated variables called {\it principal components}.
To be more specific, the first principal component is defined as the direction along with the highest variance possible among the data points is attained, and each succeeding component in turn has the largest variance possible subject to the constraint that it is orthogonal to the preceding components.
Usually the number of principal components needed to preserve most of the information in $A$ is far less than the number of original features. Thus the goal of dimension reduction is achieved.

PCA is mathematically defined and can be found via SVD.
Assuming that matrix $A$ has been preprocessed, i.e., each column of the data matrix $A$ has been centered and has unit variance, the {\it loading} vectors are given by top-$k$ singular vectors $V_k$ which transform the original $n$ variables into $k$ new components. To be more specific, the top-$k$ principal components are given by 
\begin{equation}
  T_k = A V_k = \begin{pmatrix} \sigma_1 \u_1 & \cdots & \sigma_n \u_n \end{pmatrix}.
\end{equation}
Particularly, the $j$-th principal component of the $i$-th row of $A$ is given by 
\begin{equation}
  t_{ij} = \a^i \v_j = \sigma_j \u_{ij}.
\end{equation}

<<<<<<< HEAD
As discussed above, SVD is fundamental in PCA. However, in general, it takes $\bigO(mnk)$ time to compute the truncated SVD, which becomes inapplicable when dealing with datasets of even moderately-large size, e.g., $m = 10^6$ and $n = 10^4$. Recently, Halko et al.~\cite{HMT09_SIREV} propose to use randomized algorithms to construct a rank-$k$ approximation to $A$ which approximates $A$ nearly as well as $A_k$ does but need less flops and passes over the data matrix. This becomes extremely useful in many large-scale data analytics.

=======
As discussed above, SVD is fundamental in PCA. However, in general, to compute the truncated SVD with rank $k$, the required complexity is $\bigO(mnk)$ and it needs $\bigO(k)$ passes over the dataset, which becomes inapplicable when dealing with datasets of even moderately-large size, e.g., $m = 10^6$, $n = 10^4$ and $k = 20$. Recently, Halko et al.~\cite{HMT09_SIREV} propose to use randomized algorithms to construct a rank-$k$ approximation to $A$ which approximates $A$ nearly as well as $A_k$ does.
The basis of the approximation is computed based on a smaller matrix after applying a random projection on $A$ that with high probability the range space of $A_k$ is preserved. We refer the readers to \cite{HMT09_SIREV,Mah-mat-rev_BOOK} for more details.
Importantly, it runs in $\bigO(mn \log k)$ time and needs only a constant number of passes over the data matrix. These properties becomes extremely desirable in many large-scale data analytics. We call this approach as {\it randomized SVD} and its major steps are summarized in Algorithm~\ref{alg:rsvd}.
 As can be seen, the cost is dominated by the matrix-matrix multiplication appeared in step 3\&6 in Algorithm~\ref{alg:rsvd}, which involve making pass over the entire data matrix.
However, they can be parallelized and hence randomized SVD is well amenable to distributed computing.~\footnote{It is worth mentioning that, step 3 in Algorithm~\ref{alg:rsvd} involves with dense matrix multiplication which incurs more flops but is more suitable for distributed environments whereas in \cite{HMT09_SIREV} they propose to use an FFT-based transform in order to get a faster asymptotic rate.}
>>>>>>> 4b46f4cb

\subsection{CX}
As can be seen above, principal components are linear combinations of the original variables, which are less interpretable. A natural question arises: can we reconstruct the matrix using a few actual columns of $A$?

CX decomposition factorizes an $m \times n$ matrix $A$ into two matrices $C$ and $X$, where $C$ is an $m\times c$ matrix that consists of $c$ actual columns
of $A$, and $X$ is a $c \times n$ matrix such that $A\approx CX$.
%That is, linear combinations of the columns of $C$ can recover most of the ``information'' of the matrix $A$.
%A quantitative measurement of the closeness between $CX$ and $A$ is obtained by using the matrix Frobenius norm of the difference:
Using the same optimality criterion defined in~\eqref{eqn:obj}, we seek matrices $C$ and $X$ such that the residual error $\|A-CX\|_F$ is small.

Below, we outline the three basic steps. First, compute (either exactly or approximately) the {\it statistical leverage scores} of the columns of $A$;
and second, use those scores as a sampling distribution to select $c$ columns from $A$ and form $C$;
finally once the matrix $C$ is determined, the optimal matrix $X$ with rank-$k$ that minimizes $\|A-CX\|_F$ can be computed accordingly; see~\cite{DMM08} for detailed construction.

As we can see, central to CX decomposition is the underlying sampling distribution.
In the following, we give some intuition on our choice, i.e., leverage scores.

Let $A=U\Sigma V^T$ be the SVD of $A$.
Given a target rank parameter $k$, for $j=1,\ldots,n$, the $j$-th leverage score can be defined as
\begin{equation}
 \label{eqn:lev}
  \ell_j = \sum_{i=1}^k \v_{ji}^2.
\end{equation}
These scores $\{\ell_j\}_{i=1}^{n}$ can be interpreted as how much ``leverage'' or ``influence'' the $j$-th column of $A$ exerts on the best rank-$k$ approximation to $A$. 
As mentioned above, $A_k = \sum_{i=1}^k \sigma_i u_i v_i^T$ gives the best rank-$k$ approximation to $A$.
In fact, $A_k$ can be viewed as the projection of $A$ onto the top-$k$ \emph{left} singular space spanned by the columns of $\begin{pmatrix} u_1 & \cdots & u_k \end{pmatrix}$.
Since multiplying each column by the corresponding singular value does not alter the subspace, we can view
$\begin{pmatrix} \sigma_1 u_1 & \cdots & \sigma_k u_k \end{pmatrix}$ as a basis for this space.  
Especially, if $A$ has been preprocessed, these vectors are its top-$k$ principal components.
Then, for each column of $A$, we have that
  $$  a_j = \sum_{i=1}^{r} (\sigma_i u_i) v_{ji} \approx \sum_{i=1}^k (\sigma_i u_i) v_{ji}.  $$
That is, the $j$-th column of $A$ can be expressed as a linear combination of the basis of the top-$k$ left singular space with $v_{ji}$ as the coefficients.
%On the other hand, the scores $\{\ell_j\}_{j=1}^{n}$ equal the diagonal elements of the projection matrix onto the top-$k$ \emph{right} singular subspace spanned by $\begin{pmatrix} v_1 & \cdots & v_k \end{pmatrix}$.
%, and thus these statistical leverage scores are a generalization of the diagonal elements of the ``hat matrix'' in regression diagnostics~\cite{MD09}.
For $j=1,\ldots,n$, if we define the {\it normalized leverage scores} as
\begin{equation}
\label{eqn:nlev}
  p_j = \frac{\ell_j}{\sum_{i=1}^n \ell_i},
\end{equation}      
where $\ell_i$ is defined in~\eqref{eqn:lev} and choose columns from $A$ according to those normalized leverage scores, then one should expect
the selected columns are able to reconstruct the matrix $A$ nearly as well as $A_k$ does.

<<<<<<< HEAD
As computing the exact truncated SVD in prohibitive data with massive size, 
in this work, we compute the {\it approximate} leverage scores, which are leverage scores of a matrix $\tilde A_k$ which is close to $A_k$. As mentioned above, such an approximation $\tilde A_k$ can be constructed using randomized SVD algorithm~\cite{HMT09_SIREV} which runs in significantly less time and needs less number of passes over the data matrix. This idea is originally proposed by Drineas et al.~\cite{DMMW12_JMLR}. 
=======
To compute the leverage scores based on \eqref{eqn:lev}, one needs to compute the top $k$ right-singular vectors $V_k$. As pointed out above, this is prohibitive data with massive size.
However, like in PCA, one can use randomized SVD as a remedy.
That is, in this work, we compute the {\it approximate} leverage scores, which are computed based on the randomized SVD algorithm~\cite{HMT11}.
This approach requires less flops and less number of passes over the data matrix to obtain $\{\ell_i\}_{i=1}^n$, and it is originally proposed by Drineas et al.~\cite{DMMW12_JMLR}.
We summarize the major steps of CX decomposition using approximate leverage scores in Algorithm~\ref{alg:cx}.

Finally, we want to point out that,
although delivering different low-rank factorizations, both PAC and CX suffer from the fact that they need to truncated SVD.
To make the algorithms practical on large-scale dataset, one can alleviate the demanding complexity by using randomized SVD. 
>>>>>>> 4b46f4cb

%These algorithms compute high-quality approximations to the normalized leverage scores of the input matrix, and the running time of these algorithms depends on the time to apply a random projection to the input matrix, which is much faster than computing the full (or even a truncated) SVD.

 \begin{algorithm}[tb]
 \caption{CX Decomposition}
  \label{alg:cx}
  \begin{algorithmic}[1]
    \Require $A \in \reals^{m\times n}$, rank parameter $k \leq \textrm{rank}(A)$, number of power iterations $q$.

    \Ensure $C$.
    
    %\Function{ColSelect}{$A,k,r$}

    \State Compute an approximation of the top-$k$ right singular vectors of $A$ denoted by $\tilde V_k$, using randomized SVD described in~\cite{HMT09_SIREV} with $q$ power iterations.
    
    \State Let $\ell_i = \| \tilde V_k^i\|_2$, where $V_k^i$ is the $i$-th row of $V_k$, for $i = 1, \ldots, n$. 
    
    \State Define $p_i = \ell_i / \sum_{j=1}^d \ell_j$ for $i=1,\ldots,n$.
    
    \State Sample $c$ columns based on $\{p_i\}_{i=1}^n$.

    %\State \Return The indices with the top $r$ $\ell_i$s.
    
    %\EndFunction

    \end{algorithmic}
\end{algorithm}


<|MERGE_RESOLUTION|>--- conflicted
+++ resolved
@@ -56,16 +56,11 @@
   t_{ij} = \a^i \v_j = \sigma_j \u_{ij}.
 \end{equation}
 
-<<<<<<< HEAD
-As discussed above, SVD is fundamental in PCA. However, in general, it takes $\bigO(mnk)$ time to compute the truncated SVD, which becomes inapplicable when dealing with datasets of even moderately-large size, e.g., $m = 10^6$ and $n = 10^4$. Recently, Halko et al.~\cite{HMT09_SIREV} propose to use randomized algorithms to construct a rank-$k$ approximation to $A$ which approximates $A$ nearly as well as $A_k$ does but need less flops and passes over the data matrix. This becomes extremely useful in many large-scale data analytics.
-
-=======
 As discussed above, SVD is fundamental in PCA. However, in general, to compute the truncated SVD with rank $k$, the required complexity is $\bigO(mnk)$ and it needs $\bigO(k)$ passes over the dataset, which becomes inapplicable when dealing with datasets of even moderately-large size, e.g., $m = 10^6$, $n = 10^4$ and $k = 20$. Recently, Halko et al.~\cite{HMT09_SIREV} propose to use randomized algorithms to construct a rank-$k$ approximation to $A$ which approximates $A$ nearly as well as $A_k$ does.
 The basis of the approximation is computed based on a smaller matrix after applying a random projection on $A$ that with high probability the range space of $A_k$ is preserved. We refer the readers to \cite{HMT09_SIREV,Mah-mat-rev_BOOK} for more details.
 Importantly, it runs in $\bigO(mn \log k)$ time and needs only a constant number of passes over the data matrix. These properties becomes extremely desirable in many large-scale data analytics. We call this approach as {\it randomized SVD} and its major steps are summarized in Algorithm~\ref{alg:rsvd}.
  As can be seen, the cost is dominated by the matrix-matrix multiplication appeared in step 3\&6 in Algorithm~\ref{alg:rsvd}, which involve making pass over the entire data matrix.
 However, they can be parallelized and hence randomized SVD is well amenable to distributed computing.~\footnote{It is worth mentioning that, step 3 in Algorithm~\ref{alg:rsvd} involves with dense matrix multiplication which incurs more flops but is more suitable for distributed environments whereas in \cite{HMT09_SIREV} they propose to use an FFT-based transform in order to get a faster asymptotic rate.}
->>>>>>> 4b46f4cb
 
 \subsection{CX}
 As can be seen above, principal components are linear combinations of the original variables, which are less interpretable. A natural question arises: can we reconstruct the matrix using a few actual columns of $A$?
@@ -108,20 +103,15 @@
 where $\ell_i$ is defined in~\eqref{eqn:lev} and choose columns from $A$ according to those normalized leverage scores, then one should expect
 the selected columns are able to reconstruct the matrix $A$ nearly as well as $A_k$ does.
 
-<<<<<<< HEAD
-As computing the exact truncated SVD in prohibitive data with massive size, 
-in this work, we compute the {\it approximate} leverage scores, which are leverage scores of a matrix $\tilde A_k$ which is close to $A_k$. As mentioned above, such an approximation $\tilde A_k$ can be constructed using randomized SVD algorithm~\cite{HMT09_SIREV} which runs in significantly less time and needs less number of passes over the data matrix. This idea is originally proposed by Drineas et al.~\cite{DMMW12_JMLR}. 
-=======
 To compute the leverage scores based on \eqref{eqn:lev}, one needs to compute the top $k$ right-singular vectors $V_k$. As pointed out above, this is prohibitive data with massive size.
 However, like in PCA, one can use randomized SVD as a remedy.
-That is, in this work, we compute the {\it approximate} leverage scores, which are computed based on the randomized SVD algorithm~\cite{HMT11}.
+That is, in this work, we compute the {\it approximate} leverage scores, which are computed based on the randomized SVD algorithm~\cite{HMT09_SIREV}.
 This approach requires less flops and less number of passes over the data matrix to obtain $\{\ell_i\}_{i=1}^n$, and it is originally proposed by Drineas et al.~\cite{DMMW12_JMLR}.
 We summarize the major steps of CX decomposition using approximate leverage scores in Algorithm~\ref{alg:cx}.
 
 Finally, we want to point out that,
 although delivering different low-rank factorizations, both PAC and CX suffer from the fact that they need to truncated SVD.
 To make the algorithms practical on large-scale dataset, one can alleviate the demanding complexity by using randomized SVD. 
->>>>>>> 4b46f4cb
 
 %These algorithms compute high-quality approximations to the normalized leverage scores of the input matrix, and the running time of these algorithms depends on the time to apply a random projection to the input matrix, which is much faster than computing the full (or even a truncated) SVD.
 
