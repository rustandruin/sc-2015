--- conflicted
+++ resolved
@@ -277,7 +277,6 @@
   publisher={Springer}
 }
 
-<<<<<<< HEAD
 @article{OpenMSI,
   author = {R\"ubel, Oliver and Greiner, Annette and Cholia, Shreyas and Louie, Katherine and Bethel, E. Wes and Northen, Trent R. and Bowen, Benjamin P.},
   title = {{OpenMSI}: A High-Performance Web-Based Platform for Mass Spectrometry Imaging},
@@ -291,7 +290,6 @@
   eprint = {\url{http://pubs.acs.org/doi/pdf/10.1021/ac402540a}},
 }
 
-=======
 @article{alverson2012cray,
   title={Cray {XC} series network},
   author={Alverson, Bob and Froese, Edwin and Kaplan, Larry and Roweth, Duncan},
@@ -315,5 +313,4 @@
  publisher = {IEEE Computer Society Press},
  address = {Los Alamitos, CA, USA},
  keywords = {interconnect technologies, parallel and scalable system architectures, performance evaluation and measurement of real systems},
-} 
->>>>>>> 8630a1d4
+} 