<<<<<<< HEAD
%%%%%%%%%\newpage
\section{Parallel Implementation}
=======
\section{Implementation}
\label{sec:implementation}
>>>>>>> 44c1e171

To support operating on datasets larger than can be stored and processed on a single node,
we implement the algorithms using the Apache Spark cluster computing framework.

\subsection{Spark}
Spark provides a high-level programming model and execution engine for
fault-tolerant parallel and distributed computing, based on a core 
abstraction called a \textit{resilient distributed dataset (RDD)}.
Each RDD may be thought of as a distributed collection of objects that is
partitioned and stored across the Spark cluster.
RDDs are immutable lazily materialized collections supporting functional
programming operations such as \ttt{map}, \ttt{filter}, and \ttt{reduce},
each of which returns a new RDD.
RDDs may be loaded from a distributed file system, computed from other RDDs,
or created by parallelizing a collection within the user's application.
RDDs of key-value pairs may also be treated as associative arrays, with
operations such as \ttt{reduceByKey}, \ttt{join}, and \ttt{cogroup}.
For example, to compute word frequencies of a text dataset in HDFS:
\begin{verbatim}
val dataset: RDD[String] =
      spark.textFile("hdfs://...")

val counts: RDD[(String, Int)] =
      dataset.
      flatMap(line => line.split(" ")).
      map(word => (word, 1)).
      reduceByKey(_ + _)

val countsMap: Map[String, Int] =
      counts.collectAsMap
\end{verbatim}

%%% this para is very incomplete
Spark employs a lazy evaluation strategy for efficiency.
All Spark operations without any immediate side-effects other than returning an RDD are deferred
if possible.
Instead, most operations simply create an entry in the program DAG, recording the input
dependencies and capturing any closures and values needed.
This approach allows Spark to defer computations as much as possible, and when the evaluation
is unavoidable the entire Spark job can be examined by the Scheduler.
This allows the Spark execution engine to batch together related operations, optimize data locality,
and perform more sophisticated scheduling.
A major benefit of Spark over MapReduce is the use of in-memory caching and storage so that data structures
may be reused rather than being recomputed.



\subsection{CX and PCA on Spark}
\label{sec:cx_spark}
The main consideration when implementing CX and PCA in a parallel setting are
efficient implementations of operations involving the data matrix $A$.
All access of $A$ by the CX and PCA algorithms occurs through the
\ttt{RandomizedSVD} routine shared in common.
\ttt{RandomizedSVD} in turn accesses $A$ only through the \ttt{MultiplyGramian} and
\ttt{Multiply} routines, with repeated invocations of \ttt{MultiplyGramian}
accounting for the majority of the algorithm's execution time.

The matrix $A$ is stored as an RDD containing one \ttt{IndexedRow} per row of the input matrix,
where each \ttt{IndexedRow} consists of the row's index and corresponding data vector.
This is a natural storage format for many datasets stored on a distributed or shared file
system, where each row of the matrix is formed from one record of the
input dataset, thereby preserving locality by not requiring data shuffling
during construction of $A$.

We then express \ttt{MultiplyGramian} in a form amenable to efficient distributed implementation
by exploiting the fact that the matrix product $A^TAB$ can be written as a sum of outer products,
as shown in \ref{alg:gram}. This allows for full parallelism across the rows of the matrix with
each row's contribution computed independently, followed by a summation step to accumulate the result.
This approach may be implemented in Spark as a \ttt{map} forming the outer products followed by a \ttt{reduce}
to accumulate the results:
\begin{verbatim}
def multiplyGramian(A: RowMatrix, B: LocalMatrix) =
  A.rows.map(row => row * row.t * B).reduce(_ + _)
\end{verbatim}
This approach forms $2m$ unnecessary temporary matrices of same dimension as the output matrix $n\times k$,
with one per row as the result of the \ttt{map} expression, and the \ttt{reduce} is not done in-place so it
too allocates a new matrix per row.
This results in high GC pressure and makes poor use of the CPU cache, so
we instead remedy this by accumulating the results in-place by replacing the \ttt{map}
and \ttt{reduce} with a single \ttt{treeAggregate}.
The \ttt{treeAggregate} operation is a map-reduce that executes in-place to accumulate the contribution of a 
single worker node, followed by a
tree-structured reduction that efficiently aggregates the results from each worker.
The reduction is performed in multiple stages using a tree topology to avoid creating a single
bottleneck at the driver node to accumulate the results from each worker node.
Each worker emits a relatively large result with dimension $n\times k$, so the
communication savings of having multiple reducer tasks is significant.
\begin{verbatim}
def multiplyGramian(A: RowMatrix, B: LocalMatrix) = {
  A.rows.treeAggregate(LocalMatrix.zeros(n, k))(
    seqOp = (X, row) => X += row * row.t * B,
    combOp = (X, Y) => X += Y
  )
}
\end{verbatim}



\begin{algorithm}[tb]
 \caption{{\sc RandomizedSVD} Algorithm}
  \label{alg:rsvd}
  \begin{algorithmic}[1]
    \Require $A \in \reals^{m\times n}$, \
      number of power iterations $q \ge 1$, \
      and rank $r > 0$, slack $\ell \ge 0$ such that $k=r+\ell \leq \operatorname{rank}(A)$.

    % TODO: domain of each result
    \Ensure $U \Sigma V^T \approx \Call{ThinSVD}{A, r}$.

    \State Initialize $B \in \reals^{n\times k}$ by sampling $B_{ij} \sim \mathcal{N}(0, 1)$.

    \For{$q$ times}
        \State $B \gets \Call{MultiplyGramian}{A, B}$
        \State $(B, \_) \gets \Call{ThinQR}{B}$
    \EndFor

    \State Let $Q$ be the first $r$ columns of $B$.

    \State Let $C = \Call{Multiply}{A, Q}$.

    \State Compute $(U, \Sigma, \tilde V^T) = \Call{ThinSVD}{C}$.

    \State Let $V = Q \tilde V$.
    % alternative that doesn't require knowing the distributivity of transpose but looks silly:
    %\State Let $V^T = \tilde V^T Q^T$.

    \end{algorithmic}
\end{algorithm}

\begin{algorithm}[tb]
  \caption{{\sc MultiplyGramian} Algorithm}
  \label{alg:gram}
  \begin{algorithmic}[1]
    \Require $A \in \reals^{m\times n}$, $B \in \reals^{n\times k}$.
    \Ensure $X = A^T A B$.
    \State Initialize $X = 0$.
    \For{each row $a$ in $A$}
        \State $X \gets X + a a^T B$.
    \EndFor
  \end{algorithmic}
\end{algorithm}

%%%%%%%\begin{itemize}
\textcolor{red}{
\subsection {Platform Used (SPARK) (explain it) }
    \Comment{Jatin}{Jey to explain the SPARK compute node, with some
    details on cache size, cores, SIMD width, etc.}
}

     \begin{figure*}[htp]
         \includegraphics[scale=0.254]{images/jatin_a}
         \includegraphics[scale=0.254]{images/jatin_b}
         \caption{ Data access pattern for computing ${C}_{\it{i}}$ (left) and {\it{Res}}$_{\it{j}}$ (right) respectively.}
         \label{fig:access_pattern}
           \end{figure*}

\subsection {Single Node Implementation/Optimizations}
\label{sxn:single_node_opt}

    We now focus on optimizing the CX implementation on a single
    compute-node, aimed at exploiting the available SIMD units on each
    core, and the multiple cores across different sockets to speed up the performance. 
    We began by profiling our initial %%unoptimized 
    scalar serial CX
    code and optimizing the steps in the order of execution times.
    The max. time is spent in computing sparse-sparse-dense matrix
    multiplication ($A^TAB$, Step 3, 91.2\%), followed by  sparse-dense matrix
    multiplication ($AQ$, Step 7, 8.6\%) and finally, QR
    decomposition (Step 4, 0.2\%)
    for a representative dataset that fits in main memory. These
    {\it{three}} kernels account for more than 99.9\% of
    the execution time.
    Recall that $A$ is a sparse matrix with dimensions ({\it{m}} X
    {\it{n}}) and sparsity {\it{s}}, and B is a dense ({\it{n}} X {\it{k}}) matrix.
    We first discuss the case of $A^TAB$.

\vspace*{0.1in} 
{\bf{{ {Optimizing $A^TAB$:}}}}
    Optimizing sparse matrix-matrix  multiplication continues to be an
    active area of research~\cite{ballard13,patwary15}, with focus on
    reducing communication, and the state of the art implementations
    are bound by the memory bandwidth and heavily
    underutilize the compute resources. 
    %%
    %%As far as computing $A^TAB$ is concerned, 
    For our application, we exploit the following {\it{three}} observations:
    (1) One of the sparse matrices is the transpose of the other,   
    (2) One of the matrices is a dense matrix,   and    %%The sparse-sparse matrix multiplication is followed by a sparse-dense matrix multiplication. 
    (3) ({\it{n}} $\gg$  {\it{k}} and  {\it{sm}} $\gg$ {\it{k}}).

    Exploiting associativity of multiplication, we perform $C$ = $AB$, 
    followed by $Res =$ $A^TC$. This reduces the run-time complexity from
    O({\it{n*(nsm)}}) to O({\it{k*(nsm)}}). Furthermore, we do not
    explicitly compute (or store) the transpose of A.  Consider the
    ${\it{i}}^{th}$ row of A (A$_{\it{i}}$). 
    By definition, 
    C$_{\it{i}}$ %(1 X {\it{k}}) 
    = A$_{\it{i}}$$\cdot$$B$.
     The (${\it{j}},{\it{l}}$)$^{th}$ element of Res,
    Res$_{{\it{j}},{\it{l}}}$ =
    $\Sigma_{\it{p}}$($A^T_{{\it{j}},{\it{p}}}$ x $C$$_{{\it{p}},{\it{l}}}$) = 
    $\Sigma_{\it{p}}$($A_{{\it{p}},{\it{j}}}$ x
    $C$$_{{\it{p}},{\it{l}}}$).
%% 
%% 
%% 
%% 
    For {\it{p}} = {\it{i}}, this reduces to incrementing
    Res$_{{\it{j}},{\it{l}}}$ by $A_{{\it{i}},{\it{j}}}$ x
    $C$$_{{\it{i}},{\it{l}}}$. 
%% 
%% 
%% 
    Thus, for each row {\it{i}}, 
    %having computed C$_{\it{i}}$, we can scale each entry by  $A_{{\it{i}},{\it{j}}}$ 
    having computed C$_{\it{i}}$, we
    increment Res$_{{\it{j}},{\it{l}}}$ 
    by $A_{{\it{i}},{\it{j}}}$ x $C$$_{{\it{i}},{\it{l}}}$
    for {\it{j}}$\in$[1..{\it{n}}] and {\it{l}}$\in$[1..{\it{k}}].
     We now describe how we parallelize this algorithm to exploit
     data- and thread-level parallelism and other relevant
     optimizations.

     %%%%%%%%%%%%%%%%%%%%%%%%%%%%%%%%%%%%%%%%%%%%%%%%%%%%%%%%%%%%%%%%%%%%%%%%%%%%%%%%%%%%%%%%%%%%%%%%%%%%%%%%%%%%%%%%%%%%%




     %%%%%%%%%%%%%%%%%%%%%%%%%%%%%%%%%%%%%%%%%%%%%%%%%%%%%%%%%%%%%%%%%%%%%%%%%%%%%%%%%%%%%%%%%%%%%%%%%%%%%%%%%%%%%%%%%%%%%
     %%%%%%%%%%%%%%%%%%%%%%%%%%%%%%%%%%%%%%%%%%%%%%%%%%%%%%%%%%%%%%%%%%%%%%%%%%%%%%%%%%%%%%%%%%%%%%%%%%%%%%%%%%%%%%%%%%%%%
     \vspace*{0.1in}
     {\it{1. Exploiting SIMD}}: Refer to Fig.~\ref{fig:access_pattern}. 
     Consider element $A_{{\it{i}},{\it{j}}}$. To compute
     $C_{\it{i}}$, we need to scale each element of
     $B_{{\it{j}}}$ by  $A_{{\it{i}},{\it{j}}}$ and add it to
     $C_{\it{i}}$ ({\it{j}}$\in$[1..{\it{n}}]) ($C_{\it{i}}$ +=
     $A_{{\it{i}},{\it{j}}}$ x $B_{{\it{j}}}$). Note that there are
     {\it{k}} elements in $B_{{\it{j}}}$, which are also stored
     consecutively (matrix stored in a row-major fashion).
%%
     On modern computing platforms, SIMD width (number of simultaneous
     operations that can be performed) is
     growing~\cite{intel1,intel2}. SSE can perform 4
     single-precision floating point operations in a single op., while
     AVX (our SPARK platform) performs 8 ops. Let $\mathcal{S}$ denote the SIMD width
     (defined as number of double-precision floating point ops. per op
     -- which is half of single-precision ops).
    %% 
     The pseudo-code~\footnote{Exact syntax varies with the ISA and
     compiler version.} for computing $C_{\it{i}}$ ($\forall$ $A_{{\it{i}},{\it{j}}}$ $\neq$ 0)
     \vspace*{0.05in}

     \hspace*{-0.0in}xmm\_a = {\it{vec\_load\_and\_splat}}($A_{{\it{i}},{\it{j}}}$); \\
     for\hspace*{0.02in}({\it{z}} = 0; {\it{z}} $<$ {\it{k}}; {\it{z}} += $\mathcal{S}$)\\
     \{\\
         \hspace*{0.2in}xmm\_c = {\it{vec\_load}}  ($C_{{\it{j}}}$ + z); \\
         \hspace*{0.2in}xmm\_b = {\it{vec\_load}}  ($B_{{\it{j}}}$ + z); \\
         \hspace*{0.2in}xmm\_ab = {\it{vec\_mul}}  (xmm\_a, xmm\_b); \\
         \hspace*{0.2in}xmm\_c = {\it{vec\_add}}  (xmm\_ab, xmm\_c); \\
         \hspace*{0.2in}{\it{vec\_store}} (xmm\_C,  $C_{{\it{j}}}$ + z); \\
     \}\\

     As evident from the self explanatory code, for each
     $A_{{\it{i}},{\it{j}}}$ $\neq$ 0 ({\it{nnz}} in total in matrix $A$), 
     we execute ($\lceil$$\frac{k}{\mathcal{S}}$$\rceil$) 
     {\it{add}} (and same number of {\it{mul}}) operations -- for a
     total of
     $\lceil$$\frac{2*{\it{nnz}}*{\it{k}}}{\mathcal{S}}$$\rceil$ operations,
     a potential speedup of $\mathcal{S}$,  
     in terms of floating point operations executed.

     We now describe the vectorization for computing $Res =$ $A^TC$.
     Note that $C$ is a dense matrix. As explained above, this
     requires incrementing Res$_{{\it{j}}}$ 
     by $A_{{\it{i}},{\it{j}}}$ x $C$$_{{\it{i}}}$ 
     (both Res$_{{\it{j}}}$ and $C$$_{{\it{i}}}$ have {\it{k}} elements each.)
    We execute a similar code to the previous step, to perform 
    $\lceil$$\frac{2*{\it{nnz}}*{\it{k}}}{\mathcal{S}}$$\rceil$
    operations,
    a potential speedup of $\mathcal{S}$,
    in terms of floating point operations executed.

    On some architectures, vector loads and stores are faster if
    memory addresses are 256-bit (or 512-bit aligned). 
    Since all our memory loads/stores start with each row of any
    matrix, we assign {\it{k}}  to be a multiple of 8, and align the
    starting addresses of all matrices to take advantage of such
    scenarios.
    

     %%%%%%%%%%%%%%%%%%%%%%%%%%%%%%%%%%%%%%%%%%%%%%%%%%%%%%%%%%%%%%%%%%%%%%%%%%%%%%%%%%%%%%%%%%%%%%%%%%%%%%%%%%%%%%%%%%%%%
     %%%%%%%%%%%%%%%%%%%%%%%%%%%%%%%%%%%%%%%%%%%%%%%%%%%%%%%%%%%%%%%%%%%%%%%%%%%%%%%%%%%%%%%%%%%%%%%%%%%%%%%%%%%%%%%%%%%%%
     %%%%%%%%%%%%%%%%%%%%%%%%%%%%%%%%%%%%%%%%%%%%%%%%%%%%%%%%%%%%%%%%%%%%%%%%%%%%%%%%%%%%%%%%%%%%%%%%%%%%%%%%%%%%%%%%%%%%%

     \vspace*{0.1in}
     {\it{2. Exploiting multiple cores}}: As explained above, we
     decompose the matrix multiplication into two steps, %each for each row of $C$$_{{\it{i}}}$, 
     we {\it{first}} compute
     $C$$_{{\it{i}}}$ ({\it{k}} elements), followed by updating 
     Res$_{{\it{j}}}$ for each row {\it{j}}. The number of executed 
     flops (and memory loads/stores) is proportional to number of
     non-zeros in the specific row of $A$. Thus a straightforward way
     to divide work equally between the various computing cores
     ($\mathcal{C}$ in total) is to divide the rows between the cores
     such that each of them perform work on the same number of {\it{nnz's}}. However,
     this might result in some of the rows being split between cores.
     For reasonable sized matrices, it suffices to assign a complete
     row to a core, without any slowdown.

     Thus each core (or thread) computes the starting and ending row
     index, and for each assigned row {\it{i}}, computes
     $C$$_{{\it{i}}}$. Now, the next step is to update Res.
%%
     Two different possibilites exist. One option is for each thread
     to maintain a local copy of $Res$, and once all the threads are
     done executing, reduce the results to form the final answer.
     However, even for moderately sized datasets, (e.g. $k$ = 32,
     {\it{n}} = 32K, and 8-bytes/element amounts to around
     4MB/thread), 
     {\it{far exceeds}} the last level cache per core.
     Hence, with this approach, for each assigned row,  would load and store the
     complete $Res$ matrix. A more efficient approach is to maintain a
     single copy of $Res$ shared by all the threads executing on a
     single-node, locks are used as described next. 

     We initialize {\it{n}} locks, one for each row of the output
     matrix ($Res$).
     %%, and each thread grabs a lock, performs update to a row of the matrix, and releases the lock.
     Once an executing thread computes $C$$_{{\it{i}}}$ (as the first
     step of the matrix multiplication 
     for an assigned row {\it{i}}), 
     for each  $A_{{\it{i}},{\it{j}}}$ $\neq$ 0, it grabs the
     ${\it{j}}^{th}$ lock, updates the row, and releases the lock. 
     %
     For realistic datasets, for sparsity({\it{s}})
     ($\sim$
     0.001 -- 0.005), there is a very low probability of two threads
     blocking on a lock$\sim$1\% even with ${\mathcal{C}}$ =
     128. We show in the results section that the contention indeed is
     very low, and most of the parallelization overhead is due to the
     instruction overhead for grabbing and releasing the locks.

     %%%\Comment{Jatin}{What is the instruction overhead for grabbing alock?}

     %%%%%%%%%%%%%%%%%%%%%%%%%%%%%%%%%%%%%%%%%%%%%%%%%%%%%%%%%%%%%%%%%%%%%%%%%%%%%%%%%%%%%%%%%%%%%%%%%%%%%%%%%%%%%%%%%%%%%
     %%%%%%%%%%%%%%%%%%%%%%%%%%%%%%%%%%%%%%%%%%%%%%%%%%%%%%%%%%%%%%%%%%%%%%%%%%%%%%%%%%%%%%%%%%%%%%%%%%%%%%%%%%%%%%%%%%%%%
     %%%%%%%%%%%%%%%%%%%%%%%%%%%%%%%%%%%%%%%%%%%%%%%%%%%%%%%%%%%%%%%%%%%%%%%%%%%%%%%%%%%%%%%%%%%%%%%%%%%%%%%%%%%%%%%%%%%%%
     \vspace*{0.1in}
     {\it{3. Cache Blocking}}: For smaller values of {\it{n}}, our
     thread-level parallelization scheme scales near-linearly with
     increasing number of cores. However, for {\it{n}} $>$ 64K, we
     started noticing a drop in scaling. This is due to the working
     set growing larger than the size of the last-level cache, and
     thereby the computation becoming bound by the available memory
     bandwidth. In contrast, if most of the memory fetches can come
     from the caches, we can efficiently  utilize the floating
     point compute units on the node. We now
     describe the computation of the working set, and our algorithm
     for performing cache-friendly updates.

     During the execution of the algoritm, the matrix $B$ is
     accessed, which is shared between all the cores. Matrix $A$ is a
     streaming read from the memory, and does not contribute to
     the working set. Let's say each thread maintains  its local copy
     of the $Res$ matrix, thereby the total working set being
     8{\it{kn}}*($\mathcal{C}$ + 1) bytes. For our system
     architecture, with $\mathcal{C}$ = 24, and matrix parameters of
     {\it{k}} = 32 and {\it{n}} = 128K, the total working set becomes
     around 1 GB, which is too large to fit in the
     caches~\footnote{In this discussion, caches refers to the last
     level cache}. Instead,
     maintaining a shared copy of the $Res$ matrix reduces it to
     8{\it{kn}} bytes, around 128 MB for this example. Note that the
     total size is indepent of the number of cores, and thus future
     proofs our implementation w.r.t. increasing number of cores on a
     single node. However, it is still dependent on {\it{n}}, the
     number of columns in the input matrix $A$, and thus we devise the
     following scheme to reduce it further to a given cache size of
     the computing platform.

     Instead of performing the computation for {\it{n}} columns, we
     divide it into chunks of {\it{n}}$'$ columns, such that
     2*8*{\it{k}}*{\it{n}}$'$ $\sim$ $\mathcal{C}$. Hence, with
     $\mathcal{C}$ = 15 MB,  {\it{n}}$'$$\sim$ 64K elements (we set
     {\it{n}} to be a multiple of {\it{n}}$'$ for ease of
     implementation). We thus perform the computation in
     $\lceil\frac{\it{n}}{\it{n}'}\rceil$ rounds, 
     updating the corresponding rows
     ([{\it{r}}$\lceil\frac{\it{n}}{\it{n}'}\rceil$..({\it{r}} +
     1)$\lceil\frac{\it{n}}{\it{n}'}\rceil$]
     in round {\it{r}}).
     Recall from the previous subsection that the number of flops
     executed per {\it{nnz}} element in $A$ is
     $\lceil\frac{4{\it{k}}}{\mathcal{S}}\rceil$.
     Since the non zeros elements of $A$ are stored consecutively, 
     this may require loading each element
     $\lceil\frac{\it{n}}{\it{n}'}\rceil$ times. Hence, the flops/byte
     of the computation is around
     $\lceil\frac{4{\it{k}}}{\mathcal{S}}\rceil$/$\lceil\frac{\it{n}}{\it{n}'}\rceil$.
     Using our representative numbers, this is around 16 flops/byte,
     which is greater than the peak flops/byte of the platform (around
     10 flops/byte), and
     hence our application is not bound by memory bandwidth. With
     large values of {\it{n}}, we might end up being bandwidth bound
     -- in which case we need to modify the way $A$ is stored, by
     storing it in chunks of columns that would be accessed in each
     round. This format of representing $A$  helps 
     exploit the complete computational power of the processor, 
     %%keep the computation bound by the compute flops, 
     and only incurs a
     one-time cost of rearranging  the elements of $A$.
     {\it{n}}$'$ = 64K seems to be a resonable chunk size for current
     architectures.

     %%%%%%%%%\Comment{Jatin}{How to store A might be an interesting way -- Say like n = 64K}.
     
     %%%%%%%%%%%%%%%%%%%%%%%%%%%%%%%%%%%%%%%%%%%%%%%%%%%%%%%%%%%%%%%%%%%%%%%%%%%%%%%%%%%%%%%%%%%%%%%%%%%%%%%%%%%%%%%%%%%%%
     %%%%%%%%%%%%%%%%%%%%%%%%%%%%%%%%%%%%%%%%%%%%%%%%%%%%%%%%%%%%%%%%%%%%%%%%%%%%%%%%%%%%%%%%%%%%%%%%%%%%%%%%%%%%%%%%%%%%%
     %%%%%%%%%%%%%%%%%%%%%%%%%%%%%%%%%%%%%%%%%%%%%%%%%%%%%%%%%%%%%%%%%%%%%%%%%%%%%%%%%%%%%%%%%%%%%%%%%%%%%%%%%%%%%%%%%%%%%

     \vspace*{0.1in}
     {\it{4. Multi-socket Optimization}}: 
     Multi-socket architectures are increasing being used for
     high-performance computing, wherein each socket has its own
     compute and memory resources. It is indeed possible for cores in
     any socket to access data present in the memory of the other
     sockets. However, all cross-socket traffic goes through a
     cross-socket link, which has lower bandwidth than access to local
     DRAM and caches. Hence, we need to optimize the amount of data
     transferred between sockets to ensure optimal performance.

     For our current application, in order to reduce the inter-socket
     communication, we divide the allocaton of $Res$ equally between
     the sockets. For e.g., for a CPU with 2 sockets, we divide the
     number of rows ({\it{n}}) by 2, and allocate the memory for each
     relevant part of the matrix on its individual socket. This
     ensures that (at an average), each socket has similar number of
     remote memory accesses. For our experiments, the
     prescribed style of memory allocation provided a boost of
     $\sim$5 -- 10\% to our performance, but we expect the optimizaton
     to be more beneficial with increasing number of
     sockets~\cite{fdsfds}.
     
     
     %%Current CPU dies have more than one socket~\cite{fds}.

     %%Given {it{k}}, and cache size $\mathcal{C}$, we desire 2 copies of the matrix to reside in cache -- hence, 
%%     As explained above, we decompose the matrix multiplication into two steps, %each for each row of $C$$_{{\it{i}}}$, 

%%%%%%%%%%%%%%     $A_{{\it{i}},{\it{j}}}$ $\neq$ 0 ({\it{nnz}} in total in matrix $A$), 

%%     https://software.intel.com/sites/landingpage/IntrinsicsGuide/


%%%%%%%     \vspace*{0.3in}


    
    %%As explained in Sec.~\ref{sec:5.1?}, 



    %ballard -- Communication Optimal Parallel Multiplication of Sparse Random Matrices
    %http://www.eecs.berkeley.edu/~odedsc/papers/spaa13-sparse.pdf

\vspace*{0.1in} 
{\bf{{ {Optimizing $AB$:}}}}

    This step refers to Step 7 in the algorithm description in
    Sec.~\ref{sec:cx_spark}. The data- and thread-level paralleization optimizations described 
    in the previous subsection (optimizing $A^TAB$) apply here, since
    there we explicitly  compute $C$ = $AB$. As far as cache blocking is
    concerned, since $C$ does not have to be memory resident, we now have
    to ensure that $B$ is completely cache resident (i.e. 8{\it{nk}}$\le$
    $\mathcal{C}$). With increasing {\it{n}}, we again peform the
    computation in multiple rounds, with each round operating on 
    {\it{ {\it{n}}$'$}} (=$\frac{\mathcal{C}}{8\it{k}}$) rows of $B$.
%%
%%
%%%, and compute {\it{n}}$'$ (the number of columns of  accordingly. 
    Finally, as far as multi-socket optimizations are concerned, we
    divide the allocation of $C$, the output matrix in this case,
    between the various sockets, to reduce the amount of cross-socket
    memory traffic.




\vspace*{0.1in} 
{\bf{{ {Optimizing QR factorization:}}}}
\Comment{Jatin}{LEts see if there is anything to talk about here -- we
    if we are using some previous state of the art implementation, we
should merely mention it here, and describe it briefly}

\textcolor{red}{
\subsection {Multi Node (Any scaling challenges?)}
\Comment{Jatin}{Describe the data communication challenges also -- how
much data is transferrred between nodes, etc.}
}

<<<<<<< HEAD
\iffalse
\subsection {Putting it All Together?}
\Comment{Jatin}{Describe the overall flow here -- for e.g. stuff that
is not covered in multi-node section}
\fi
    

=======
\textcolor{red}{
\subsection {Putting it All Together?}
\Comment{Jatin}{Describe the overall flow here -- for e.g. stuff that
is not covered in multi-node section}
}
>>>>>>> 44c1e171





\iffalse
\begin{itemize}
\item Cache-Friendly 
\item SIMD
\item Thread- or core-level
\item Multi-socket 
\end{itemize}
\fi

%%%%%%%%%%%%%%%%%%%%%%%%%%%%%%%%\newpage
%%%%%%%\end{itemize}<|MERGE_RESOLUTION|>--- conflicted
+++ resolved
@@ -1,10 +1,5 @@
-<<<<<<< HEAD
-%%%%%%%%%\newpage
-\section{Parallel Implementation}
-=======
 \section{Implementation}
 \label{sec:implementation}
->>>>>>> 44c1e171
 
 To support operating on datasets larger than can be stored and processed on a single node,
 we implement the algorithms using the Apache Spark cluster computing framework.
@@ -505,21 +500,13 @@
 much data is transferrred between nodes, etc.}
 }
 
-<<<<<<< HEAD
 \iffalse
-\subsection {Putting it All Together?}
-\Comment{Jatin}{Describe the overall flow here -- for e.g. stuff that
-is not covered in multi-node section}
-\fi
-    
-
-=======
 \textcolor{red}{
 \subsection {Putting it All Together?}
 \Comment{Jatin}{Describe the overall flow here -- for e.g. stuff that
 is not covered in multi-node section}
 }
->>>>>>> 44c1e171
+\fi
 
 
 
