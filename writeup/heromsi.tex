--- conflicted
+++ resolved
@@ -14,13 +14,7 @@
 
 \begin{document}
 
-<<<<<<< HEAD
-\title{Low-rank Matrix Factorization in Spark on High Performance and Cluster Computing Systems for Scalable and Interpretable Data Analysis}
-=======
-%% \title{Beautiful Scalable Awesome Interpretable CX Matrix Factorization for Bio-Imaging}
-%% \title{Low-rank Matrix Factorization in Spark\\ in High Performance and Distributed Data Systems\\ for Scalable and Interpretable Analytics}
 \title{Low-rank Matrix Factorization in Spark\\ on High Performance and Cluster Computing Systems\\ for Scalable and Interpretable Data Analysis}
->>>>>>> dcadf79b
 %
 % You need the command \numberofauthors to handle the 'placement
 % and alignment' of the authors beneath the title.
