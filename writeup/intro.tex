--- conflicted
+++ resolved
@@ -8,8 +8,6 @@
 the correlations between all pairs of $n$ data points, or the weighted
 edge-edge adjacency matrix structure of an $n$-node graph.%
 
-<<<<<<< HEAD
-=======
 In particular, the low-rank approximation to a data matrix $A$ that is provided by performing a truncated SVD (singular value decomposition)---or PCA (principal component analysis) or CX/CUR decompositions---is a very complicated object---both conceptually and computationally---compared with what is conveniently supported by traditional database operations~\cite{Skillicorn07}. Recall that PCA is a popular method that finds the mutually orthogonal eigencomponents that maximize the variance captured by the factorization, and CX/CUR provides an interpretable low-rank factorization by selecting a small number of columns/rows from the original data matrix as its factors.
 Described in more detail in Section \ref{sxn:low-rank-methods}, these low-rank approximation methods are popular in small- and medium-scale machine learning and scientific data analysis applications for exploratory and interactive data analysis and for providing compact and/or interpretable representations of complex matrix-based data, but their implementation at scale remains a challenge.
 
@@ -28,5 +26,4 @@
 \item How well does Spark-based CX implementation scale on contemporary HPC and data-center hardware platforms?
 \end{itemize}
 
->>>>>>> 552d0e05
 We start with a description of matrix factorization algorithms in Section~\ref{sxn:low-rank-methods}, followed by single node and multi-node implementation details in Section~\ref{sec:implementation}. We review the experimental setup for all of our performance tests in Section~\ref{sec:setup}, followed by results and discussion in Section~\ref{sec:results}.
